#!/usr/bin/env python3
# -*- coding: utf-8 -*-

# macro.py
"""
Methods for coarse-graining systems to different levels of spatial analysis.
"""

import numpy as np
import itertools
import logging
from . import constants, validate, compute, convert
from .network import Network

# Create a logger for this module.
log = logging.getLogger(__name__)

# Load precomputed partition lists.
import os
_ROOT = os.path.abspath(os.path.dirname(__file__))
_NUM_PRECOMPUTED_PARTITION_LISTS = 10
_partition_lists = [
    np.load(os.path.join(_ROOT, 'data', 'partition_lists', str(i) + '.npy'))
    for i in range(_NUM_PRECOMPUTED_PARTITION_LISTS)
]


class MacroNetwork:
    """A coarse-grained network of nodes.

    See the 'macro' example in the documentation for more information.

    Attributes:
        network (Network): The network object of the macro-system.
        phi (float): The |big_phi| of the network's main complex.
        micro_network (Network): The network object of the corresponding micro
            system.
        micro_phi (float): The |big_phi| of the main complex of the
            corresponding micro-system.
        partition (list): The partition which defines macro-elements in terms
            of micro-elements.
        grouping (list(list)): The correspondence between micro-states and
            macro-states.
        emergence (float): The difference between the |big_phi| of the macro-
            and the micro-system.
    """
    def __init__(self, macro_network, macro_phi, micro_network, micro_phi,
                 partition, grouping):
        self.network = macro_network
        self.phi = macro_phi
        self.micro_network = micro_network
        self.micro_phi = micro_phi
        self.partition = partition
        self.grouping = grouping
        self.emergence = self.phi - self.micro_phi


def _partitions_list(N):
    """Return a list of partitions of the |N| binary nodes.

    Args:
        N (int): The number of nodes under consideration.

    Returns:
        partition_list (``list``): A list of lists, where each inner list is
        the set of micro-elements corresponding to a macro-element.

    Example:
        >>> from pyphi.macro import _partitions_list
        >>> _partitions_list(3)
        [[[0, 1], [2]], [[0, 2], [1]], [[0], [1, 2]], [[0], [1], [2]]]
    """
    if N < (_NUM_PRECOMPUTED_PARTITION_LISTS):
        return list(_partition_lists[N])
    else:
        raise ValueError('Partition lists not yet available for system with %d \
                         nodes or more' % (_NUM_PRECOMPUTED_PARTITION_LISTS))


def list_all_partitions(network):
    """Return a list of all possible coarse grains of a network.

    Args:
        network (Network): The physical system to act as the 'micro' level.

    Returns:
        partitions (``list(list))``): A list of possible partitions. Each
            element of the list is a list of micro-elements which correspong to
            macro-elements.
    """
    partitions = _partitions_list(network.size)
<<<<<<< HEAD
    if (network.size > 0):
        partitions[-1] = [[index for index in range(network.size)]]
=======
    partitions[-1] = [list(range(network.size))]
>>>>>>> 2fb2a1ac
    return partitions


def list_all_groupings(partition):
    """Return a list of all possible groupings of states, for a particular
    coarse graining (partition) of a network.

    Args:
        network (Network): The physical system on the micro level.
        partitions (list(list)): The partition of micro-elements into macro
            elements.

    Returns:
        groupings (``list(list(list(list)))``): A list of all possible
            correspondences between micro-states and macro-states for the
            partition.
    """
<<<<<<< HEAD
    if not all([len(part) > 0 for part in partition]):
        raise ValueError('Each set in the partition must have at least one ' \
                        'element')
    micro_state_groupings = [_partitions_list(len(part)+1) if len(part) > 1
                             else [[[0], [1]]] if len(part) == 1
                             else [[]] for part in partition]
    def is_binary(part):
        return np.all(np.array([len(element)  < 3 for element in part]))
    macro_states = [list(tuple) for tuple in itertools.product(*micro_state_groupings)] # Used to be full_system_partition
    return list(filter(is_binary, macro_states))

def make_mapping(partition, grouping):
    """ Return a mapping from micro state to the
    macro states based on the partition of elements
    and grouping of states

    Args:
        partition (list(list)): A partition of micro elements into
            macro elements
=======
    micro_state_groupings = [_partitions_list(len(part) + 1) if len(part) > 1
                             else [[[0], [1]]] for part in partition]
    return [list(grouping) for grouping in
            itertools.product(*micro_state_groupings) if
            np.all(np.array([len(element) < 3 for element in grouping]))]


def make_mapping(micro_tpm, partition, grouping):
    """Return a mapping from micro-state to the macro-states based on the
    partition of elements and grouping of states.

    Args:
        micro_tpm (nd.array): The state-by-node TPM of the micro level.

        partition (list(list)): A partition of micro-elements into macro
            elements.
>>>>>>> 2fb2a1ac

        grouping (list(list(list))): For each macro-element, a list of micro
            states which set it to ON or OFF.

    Returns:
        mapping (``nd.array``): A mapping from micro-states to macro-states.
    """
    num_macro_nodes = len(grouping)
    num_micro_nodes = sum([len(part) for part in partition])
    num_micro_states = 2**num_micro_nodes
    micro_states = [convert.loli_index2state(micro_state_index,
                                             num_micro_nodes)
                    for micro_state_index in range(num_micro_states)]
    mapping = np.zeros(num_micro_states)
    # For every micro-state, find the corresponding macro-state and add it to
    # the mapping.
    for micro_state_index, micro_state in enumerate(micro_states):
        # Sum the number of micro-elements that are ON for each macro-element.
        micro_sum = [sum([micro_state[node] for node in partition[i]])
                     for i in range(num_macro_nodes)]
        # Check if the number of micro-elements that are ON corresponds to the
        # macro-element being ON or OFF.
        macro_state = [0 if micro_sum[i] in grouping[i][0] else 1
                       for i in range(num_macro_nodes)]
        # Record the mapping.
        mapping[micro_state_index] = convert.state2loli_index(macro_state)
    return mapping


def make_macro_tpm(micro_tpm, mapping):
    """Create the macro TPM for a given mapping from micro to macro-states.

    Args:
        micro_tpm (nd.array): The TPM of the micro-system.

        mapping (nd.array): A mapping from micro-states to macro-states.

    Returns:
        macro_tpm (``nd.array``): The TPM of the macro-system.
    """
<<<<<<< HEAD
    # Validate the TPM
    pyphi.validate.tpm(micro_tpm)
    number_of_macro_states = int(max(mapping)+1)
    if (micro_tpm.ndim > 2) or (not micro_tpm.shape[0] == micro_tpm.shape[1]):
        tpm = pyphi.convert.state_by_node2state_by_state(micro_tpm)
    else:
        tpm = micro_tpm
    number_of_micro_states = len(tpm)
    macro_tpm = np.zeros((number_of_macro_states, number_of_macro_states))
    for past_state_index in range(number_of_micro_states):
        for current_state_index in range(number_of_micro_states):
            macro_tpm[mapping[past_state_index],
                      mapping[current_state_index]] = (macro_tpm[mapping[past_state_index],
                                                                 mapping[current_state_index]]
                                                       + tpm[past_state_index, current_state_index])
    return np.array([list(row) if sum(row) == 0 else list(row/sum(row)) for row in macro_tpm])

def make_macro_network(network, mapping):
    """ Create the macro network for a given mapping from micro to macro states.
    Returns false is the macro tpm does not satisfy conditional independence
    assumption.
=======
    num_macro_states = max(mapping) + 1
    micro_tpm = convert.state_by_node2state_by_state(micro_tpm)
    num_micro_states = len(micro_tpm)
    macro_tpm = np.zeros((num_macro_states, num_macro_states))
    # For every possible micro-state transition, get the corresponding past and
    # current macro-state using the mapping and add that probability to the
    # state-by-state macro TPM.
    micro_state_transitions = itertools.product(range(num_micro_states),
                                                range(num_micro_states))
    for past_state_index, current_state_index in micro_state_transitions:
        macro_tpm[mapping[past_state_index],
                  mapping[current_state_index]] += \
            micro_tpm[past_state_index, current_state_index]
    # Because we're going from a bigger TPM to a smaller TPM, we have to
    # re-normalize each row.
    return np.array([list(row) if sum(row) == 0 else list(row / sum(row))
                     for row in macro_tpm])


def make_macro_network(network, mapping):
    """Create the macro-network for a given mapping from micro to macro-states.
>>>>>>> 2fb2a1ac

    Returns ``None`` if the macro TPM does not satisfy the condititional
    independence assumption.

    Args:
        micro_tpm (nd.array): TPM of the micro-system.
        mapping (nd.array): Mapping from micro-states to macro-states.

    Returns:
        macro_network (``Network``): Network of the macro-system, or ``None``.
    """
    num_macro_nodes = int(np.log2(max(mapping) + 1))
    macro_tpm = make_macro_tpm(network.tpm, mapping)
    macro_current_state = convert.loli_index2state(
        mapping[convert.state2loli_index(network.current_state)].astype(int),
        num_macro_nodes)
    macro_past_state = convert.loli_index2state(
        mapping[convert.state2loli_index(network.past_state)].astype(int),
        num_macro_nodes)
    if validate.conditionally_independent(macro_tpm):
        return Network(macro_tpm, macro_current_state, macro_past_state)
    else:
        return None


def emergence(network):
    """Check for emergence of a macro-system into a macro-system.

    Checks all possible partitions and groupings of the micro-system to find
    the spatial scale with maximum integrated information.

    Args:
        network (Network): The network of the micro-system under investigation.

    Returns:
        macro_network (``MacroNetwork``): The maximal coarse-graining of the
            micro-system.
    """
    micro_phi = compute.main_complex(network).phi
    partitions = list_all_partitions(network)
    max_phi = 0
    for partition in partitions:
        groupings = list_all_groupings(partition)
        for grouping in groupings:
            mapping = make_mapping(partition, grouping)
            macro_network = make_macro_network(network, mapping)
            if macro_network:
                main_complex = compute.main_complex(macro_network)
                if (main_complex.phi - max_phi) > constants.EPSILON:
                    max_phi = main_complex.phi
                    max_partition = partition
                    max_grouping = grouping
                    max_network = macro_network
    return MacroNetwork(macro_network=max_network,
                        macro_phi=max_phi,
                        micro_network=network,
                        micro_phi=micro_phi,
                        partition=max_partition,
                        grouping=max_grouping)<|MERGE_RESOLUTION|>--- conflicted
+++ resolved
@@ -89,12 +89,8 @@
             macro-elements.
     """
     partitions = _partitions_list(network.size)
-<<<<<<< HEAD
     if (network.size > 0):
-        partitions[-1] = [[index for index in range(network.size)]]
-=======
-    partitions[-1] = [list(range(network.size))]
->>>>>>> 2fb2a1ac
+        partitions[-1] = [list(range(network.size))]
     return partitions
 
 
@@ -112,27 +108,9 @@
             correspondences between micro-states and macro-states for the
             partition.
     """
-<<<<<<< HEAD
     if not all([len(part) > 0 for part in partition]):
         raise ValueError('Each set in the partition must have at least one ' \
                         'element')
-    micro_state_groupings = [_partitions_list(len(part)+1) if len(part) > 1
-                             else [[[0], [1]]] if len(part) == 1
-                             else [[]] for part in partition]
-    def is_binary(part):
-        return np.all(np.array([len(element)  < 3 for element in part]))
-    macro_states = [list(tuple) for tuple in itertools.product(*micro_state_groupings)] # Used to be full_system_partition
-    return list(filter(is_binary, macro_states))
-
-def make_mapping(partition, grouping):
-    """ Return a mapping from micro state to the
-    macro states based on the partition of elements
-    and grouping of states
-
-    Args:
-        partition (list(list)): A partition of micro elements into
-            macro elements
-=======
     micro_state_groupings = [_partitions_list(len(part) + 1) if len(part) > 1
                              else [[[0], [1]]] for part in partition]
     return [list(grouping) for grouping in
@@ -140,17 +118,13 @@
             np.all(np.array([len(element) < 3 for element in grouping]))]
 
 
-def make_mapping(micro_tpm, partition, grouping):
+def make_mapping(partition, grouping):
     """Return a mapping from micro-state to the macro-states based on the
     partition of elements and grouping of states.
 
     Args:
-        micro_tpm (nd.array): The state-by-node TPM of the micro level.
-
         partition (list(list)): A partition of micro-elements into macro
             elements.
->>>>>>> 2fb2a1ac
-
         grouping (list(list(list))): For each macro-element, a list of micro
             states which set it to ON or OFF.
 
@@ -190,31 +164,11 @@
     Returns:
         macro_tpm (``nd.array``): The TPM of the macro-system.
     """
-<<<<<<< HEAD
     # Validate the TPM
-    pyphi.validate.tpm(micro_tpm)
-    number_of_macro_states = int(max(mapping)+1)
+    validate.tpm(micro_tpm)
     if (micro_tpm.ndim > 2) or (not micro_tpm.shape[0] == micro_tpm.shape[1]):
-        tpm = pyphi.convert.state_by_node2state_by_state(micro_tpm)
-    else:
-        tpm = micro_tpm
-    number_of_micro_states = len(tpm)
-    macro_tpm = np.zeros((number_of_macro_states, number_of_macro_states))
-    for past_state_index in range(number_of_micro_states):
-        for current_state_index in range(number_of_micro_states):
-            macro_tpm[mapping[past_state_index],
-                      mapping[current_state_index]] = (macro_tpm[mapping[past_state_index],
-                                                                 mapping[current_state_index]]
-                                                       + tpm[past_state_index, current_state_index])
-    return np.array([list(row) if sum(row) == 0 else list(row/sum(row)) for row in macro_tpm])
-
-def make_macro_network(network, mapping):
-    """ Create the macro network for a given mapping from micro to macro states.
-    Returns false is the macro tpm does not satisfy conditional independence
-    assumption.
-=======
+        micro_tpm = convert.state_by_node2state_by_state(micro_tpm)
     num_macro_states = max(mapping) + 1
-    micro_tpm = convert.state_by_node2state_by_state(micro_tpm)
     num_micro_states = len(micro_tpm)
     macro_tpm = np.zeros((num_macro_states, num_macro_states))
     # For every possible micro-state transition, get the corresponding past and
@@ -234,9 +188,8 @@
 
 def make_macro_network(network, mapping):
     """Create the macro-network for a given mapping from micro to macro-states.
->>>>>>> 2fb2a1ac
-
-    Returns ``None`` if the macro TPM does not satisfy the condititional
+
+    Returns ``None`` if the macro TPM does not satisfy the conditional
     independence assumption.
 
     Args:
