--- conflicted
+++ resolved
@@ -38,14 +38,8 @@
 from .models.mechanism import StateSpecification
 from .network import irreducible_purviews
 from .node import generate_nodes
-<<<<<<< HEAD
-from .partition import complete_partition, mip_partitions
-from .tpm import condition_tpm, marginalize_out
-from .utils import all_minima, state_of
-=======
 from .partition import mip_partitions
 from .utils import state_of
->>>>>>> f38bbf1f
 
 log = logging.getLogger(__name__)
 
@@ -858,51 +852,17 @@
         # partitioned ones.
         repertoire = self.repertoire(direction, mechanism, purview)
 
-<<<<<<< HEAD
-        # TODO(4.0) return from evaluate_partition?
-        def _mip(phi, partition, partitioned_repertoire):
-            state = kwargs.get("state")
-            # Prototype of MIP with already known data
-            # TODO: Use properties here to infer mechanism and purview from
-            # partition yet access them with `.mechanism` and `.purview`.
-            return RepertoireIrreducibilityAnalysis(
-                phi=phi,
-                direction=direction,
-                mechanism=mechanism,
-                purview=purview,
-                partition=partition,
-                repertoire=repertoire,
-                partitioned_repertoire=partitioned_repertoire,
-                mechanism_state=state_of(mechanism, self.state),
-                purview_state=state_of(purview, self.state),
-                node_labels=self.node_labels,
-                specified_state=state,
-            )
-
-        null_mip = _mip(0, None, None)
-
-=======
->>>>>>> f38bbf1f
+        null_mip = _null_ria(direction, mechanism, purview, phi=0)
+
         # State is unreachable - return 0 instead of giving nonsense results
         # TODO(4.0) re-evaluate this with the GID
         # TODO(4.0) record shortcircuit reasons
         if direction == Direction.CAUSE and np.all(repertoire == 0):
-<<<<<<< HEAD
             return null_mip
 
         # TODO(ties) refactor?
         def _evaluate_partition(partition):
-            phi, partitioned_repertoire = self.evaluate_partition(
-=======
-            return _null_ria(direction, mechanism, purview, phi=0)
-
-        mip = _null_ria(direction, mechanism, purview, phi=float("inf"))
-
-        for partition in mip_partitions(mechanism, purview, self.node_labels):
-            # Find the distance between the unpartitioned and partitioned
-            # repertoire.
-            candidate_mip = self.evaluate_partition(
->>>>>>> f38bbf1f
+            return self.evaluate_partition(
                 direction,
                 mechanism,
                 purview,
@@ -910,8 +870,6 @@
                 repertoire=repertoire,
                 **kwargs,
             )
-<<<<<<< HEAD
-            return _mip(phi, partition, partitioned_repertoire)
 
         ties = tuple(
             resolve_ties.partitions(
@@ -925,17 +883,6 @@
         for tie in ties:
             tie.set_partition_ties(ties)
         return ties[0]
-=======
-            # TODO(4.0) use shortcircuit conditions?
-            # Return immediately if mechanism is reducible.
-            if utils.eq(candidate_mip.normalized_phi, 0):
-                return candidate_mip
-            # Update MIP if it's more minimal.
-            if candidate_mip.normalized_phi < mip.normalized_phi:
-                mip = candidate_mip
-
-        return mip
->>>>>>> f38bbf1f
 
     def cause_mip(self, mechanism, purview, **kwargs):
         """Return the irreducibility analysis for the cause MIP.
@@ -1019,12 +966,7 @@
 
         return max_mip
 
-<<<<<<< HEAD
-    # TODO(4.0) rename to intrinsic information?
-    def find_maximal_state_under_complete_partition(
-=======
     def intrinsic_information(
->>>>>>> f38bbf1f
         self,
         direction: Direction,
         mechanism: tuple[int],
@@ -1189,18 +1131,21 @@
             elif config.IIT_VERSION == "maximal-state-first":
                 all_mips = []
                 for purview in purviews:
-<<<<<<< HEAD
                     # TODO(4.0) refactor
-                    maximal_states = self.find_maximal_state_under_complete_partition(
-                        direction, mechanism, purview
-                    )
+                    # TODO(ties) refactor to use full 'Specification' object
+                    specified_states = [
+                        specified.state
+                        for specified in self.intrinsic_information(
+                            direction, mechanism, purview
+                        ).ties
+                    ]
                     ties = tuple(
                         resolve_ties.states(
                             (
                                 self.find_mip(
-                                    direction, mechanism, purview, state=state
+                                    direction, mechanism, purview, state=specified_state
                                 )
-                                for state in maximal_states
+                                for specified_state in specified_states
                             )
                         )
                     )
@@ -1208,25 +1153,6 @@
                         tie.set_state_ties(ties)
                     mip = ties[0]
                     all_mips.append(mip)
-=======
-                    # TODO(ties) refactor to use full 'Specification' object
-                    specified_states = [
-                        specified.state
-                        for specified in self.intrinsic_information(
-                            direction, mechanism, purview
-                        ).ties
-                    ]
-                    mips = [
-                        self.find_mip(
-                            direction, mechanism, purview, state=specified_state
-                        )
-                        for specified_state in specified_states
-                    ]
-                    specified_states = np.array(specified_states)
-                    for mip in mips:
-                        mip.set_specified_state(specified_states)
-                    all_mips.extend(mips)
->>>>>>> f38bbf1f
             else:
                 all_mips = (
                     self.find_mip(direction, mechanism, purview) for purview in purviews
@@ -1284,8 +1210,8 @@
         )
         # Null effect.
         effect = MaximallyIrreducibleEffect(
-        )
             _null_ria(Direction.EFFECT, (), (), effect_repertoire)
+        )
 
         # All together now...
         return Concept(mechanism=(), cause=cause, effect=effect, subsystem=self)
