--- conflicted
+++ resolved
@@ -929,7 +929,6 @@
                     if parts[0].mechanism == mechanism and parts[0].purview:
                         continue
 
-<<<<<<< HEAD
                     yield KPartition(*parts)
 
 
@@ -954,66 +953,4 @@
                                              repeat=len(purview))
     for mechanism_partition in mechanism_partitions:
         parts = [Part(m, (p,)) for m, p in zip(mechanism_partition, purview)]
-        yield KPartition(*parts)
-
-
-def emd(direction, d1, d2):
-    '''Compute the EMD between two repertoires for a given direction.
-
-    The full EMD computation is used for cause repertoires. A fast analytic
-    solution is used for effect repertoires.
-
-    Args:
-        direction (Direction): |PAST| or |FUTURE|.
-        d1 (np.ndarray): The first repertoire.
-        d2 (np.ndarray): The second repertoire.
-
-    Returns:
-        float: The EMD between ``d1`` and ``d2``, rounded to |PRECISION|.
-
-    Raises:
-        ValueError: If ``direction`` is invalid.
-    '''
-    if direction == Direction.PAST:
-        func = distance.hamming_emd
-    elif direction == Direction.FUTURE:
-        func = distance.effect_emd
-    else:
-        # TODO: test that ValueError is raised
-        validate.direction(direction)
-
-    return round(func(d1, d2), config.PRECISION)
-
-
-def measure(direction, d1, d2):
-    '''Compute the distance between two repertoires for the given direction.
-
-    Args:
-        direction (Direction): |PAST| or |FUTURE|.
-        d1 (np.ndarray): The first repertoire.
-        d2 (np.ndarray): The second repertoire.
-
-    Returns:
-        float: The distance between ``d1`` and ``d2``, rounded to |PRECISION|.
-    '''
-
-    if config.MEASURE == EMD:
-        dist = emd(direction, d1, d2)
-
-    elif config.MEASURE == KLD:
-        dist = kld(d1, d2)
-
-    elif config.MEASURE == L1:
-        dist = l1(d1, d2)
-
-    elif config.MEASURE == ENTROPY_DIFFERENCE:
-        dist = entropy_difference(d1, d2)
-
-    else:
-        validate.measure(config.MEASURE)
-
-    # TODO do we actually need to round here?
-    return round(dist, config.PRECISION)
-=======
-                    yield KPartition(*parts)
->>>>>>> a2c69b25
+        yield KPartition(*parts)