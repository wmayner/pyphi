#!/usr/bin/env python3
# -*- coding: utf-8 -*-
# subsystem.py

"""Represents a candidate system for |small_phi| and |big_phi| evaluation."""

import functools
import itertools

import numpy as np

from . import cache, config, utils, validate
from .constants import EMD, KLD, L1, Direction
from .models import Bipartition, Concept, Cut, Mice, Mip, Part, Tripartition, _null_mip
from .network import irreducible_purviews
from .node import generate_nodes


class Subsystem:
    # TODO! go through docs and make sure to say when things can be None
    # TODO: make subsystem attributes private and wrap them in getters?
    """A set of nodes in a network.

    Args:
        network (Network): The network the subsystem belongs to.
        state (tuple[int]): The state of the network.
        nodes (tuple[int] or tuple[str]): The nodes of the network which are in
            this subsystem. Nodes can be specified either as indices or as
            labels if the |Network| was passed ``node_labels``.

    Keyword Args:
        cut (Cut): The unidirectional |Cut| to apply to this subsystem.

    Attributes:
        network (Network): The network the subsystem belongs to.
        tpm (np.ndarray): The TPM conditioned on the state of the external nodes.
        cm (np.ndarray): The connectivity matrix after applying the cut.
        state (tuple[int]): The state of the network.
        nodes (tuple[Node]): The nodes of the subsystem.
        node_indices (tuple[int]): The indices of the nodes in the subsystem.
        cut (Cut): The cut that has been applied to this subsystem.
        cut_matrix (np.ndarray): A matrix of connections which have been severed
            by the cut.
        null_cut (Cut): The cut object representing no cut.
    """

    def __init__(self, network, state, nodes, cut=None,
                 mice_cache=None, repertoire_cache=None):
        # The network this subsystem belongs to.
        self.network = network

        # Remove duplicates, sort, and ensure native Python `int`s
        # (for JSON serialization).
        self.node_indices = network.parse_node_indices(nodes)

        validate.state_length(state, self.network.size)

        # The state of the network.
        self.state = tuple(state)

        # Get the external node indices.
        # TODO: don't expose this as an attribute?
        self.external_indices = tuple(
            set(network.node_indices) - set(self.node_indices))

        # The TPM conditioned on the state of the external nodes.
        self.tpm = utils.condition_tpm(
            self.network.tpm, self.external_indices, self.state)

        # The null cut (that leaves the system intact)
        self.null_cut = Cut((), self.cut_indices)

        # The unidirectional cut applied for phi evaluation
        self.cut = cut if cut is not None else self.null_cut

        # The matrix of connections which are severed due to the cut
        # Note: this matrix is N x N, where N is the number of elements in
        # the subsystem, *not* the number of elements in the network.
        # TODO: save/memoize on the cut so we just say self.cut.matrix()?
        self.cut_matrix = self.cut.cut_matrix()

        # The network's connectivity matrix with cut applied
        self.cm = self.cut.apply_cut(network.cm)

        # Only compute hash once.
        self._hash = hash((self.network, self.node_indices, self.state,
                           self.cut))

        # Reusable cache for core causes & effects
        self._mice_cache = cache.MiceCache(self, mice_cache)

        # Cause & effect repertoire cache
        # TODO: if repertoire caches are never reused, there's no reason to
        # have an accesible object-level cache. Just use a simple memoizer
        self._repertoire_cache = repertoire_cache or cache.DictCache()

        self.nodes = generate_nodes(self, labels=True)

        validate.subsystem(self)

    @property
    def proper_state(self):
        """tuple[int]): The state of the subsystem.

        ``proper_state[i]`` gives the state of the |ith| node **in the
        subsystem**. Note that this is **not** the state of ``nodes[i]``.
        """
        return utils.state_of(self.node_indices, self.state)

    @property
    def connectivity_matrix(self):
        """np.ndarray: Alias for ``Subsystem.cm``."""
        return self.cm

    @property
    def size(self):
        """int: The number of nodes in the subsystem."""
        return len(self.node_indices)

    @property
    def is_cut(self):
        """bool: ``True`` if this Subsystem has a cut applied to it."""
        return self.cut != self.null_cut

    @property
    def cut_indices(self):
        """tuple[int]: The nodes of this subsystem cut for |big_phi|
        computations.

        This was added to support ``MacroSubsystem``, which cuts indices other
        than ``node_indices``.
        """
        return self.node_indices

    @property
    def tpm_size(self):
        """int: The number of nodes in the TPM."""
        return self.tpm.shape[-1]

    def repertoire_cache_info(self):
        """Report repertoire cache statistics."""
        return self._repertoire_cache.info()

    def clear_caches(self):
        """Clear the mice and repertoire caches."""
        self._repertoire_cache.clear()
        self._mice_cache.clear()

    def __repr__(self):
        """Return a representation of this Subsystem."""
        return "Subsystem(" + repr(self.nodes) + ")"

    def __str__(self):
        """Return this Subsystem as a string."""
        return repr(self)

    def __eq__(self, other):
        """Return whether this Subsystem is equal to the other object.

        Two Subsystems are equal if their sets of nodes, networks, and cuts are
        equal.
        """
        return (set(self.node_indices) == set(other.node_indices)
                and self.state == other.state
                and self.network == other.network
                and self.cut == other.cut)

    def __bool__(self):
        """Return false if the Subsystem has no nodes, true otherwise."""
        return bool(self.nodes)

    def __ne__(self, other):
        """Return whether this Subsystem is not equal to the other object."""
        return not self.__eq__(other)

    def __ge__(self, other):
        """Return whether this Subsystem >= the other object."""
        return len(self.nodes) >= len(other.nodes)

    def __le__(self, other):
        """Return whether this Subsystem <= the other object."""
        return len(self.nodes) <= len(other.nodes)

    def __gt__(self, other):
        """Return whether this Subsystem > the other object."""
        return len(self.nodes) > len(other.nodes)

    def __lt__(self, other):
        """Return whether this Subsystem < the other object."""
        return len(self.nodes) < len(other.nodes)

    def __len__(self):
        """Return the number of nodes in this Subsystem."""
        return len(self.node_indices)

    def __hash__(self):
        """Return the hash value of this Subsystem."""
        return self._hash

    def to_json(self):
        """Return this Subsystem as a JSON object."""
        return {
            'network': self.network,
            'state': self.state,
            'nodes': self.node_indices,
            'cut': self.cut,
        }

    def apply_cut(self, cut):
        """Return a cut version of this |Subsystem|.

        Args:
            cut (|Cut|): The cut to apply to this |Subsystem|.

        Returns:
            |Subsystem|
        """
        return Subsystem(self.network, self.state, self.node_indices,
                         cut=cut, mice_cache=self._mice_cache)

    def indices2nodes(self, indices):
        """Return nodes for these indices.

        Args:
            indices (tuple[int]): The indices in question.

        Returns:
            tuple[Node]: The |Node| objects corresponding to these indices.

        Raises:
            ValueError: If requested indices are not in the subsystem.
        """
        if not indices:
            return ()

        if set(indices) - set(self.node_indices):
            raise ValueError(
                "`indices` must be a subset of the Subsystem's indices.")

        return tuple(n for n in self.nodes if n.index in indices)

    def indices2labels(self, indices):
        """Returns the node labels for these indices."""
        return tuple(n.label for n in self.indices2nodes(indices))

    @cache.method('_repertoire_cache', Direction.PAST)
    def cause_repertoire(self, mechanism, purview):
        """Return the cause repertoire of a mechanism over a purview.

        Args:
            mechanism (tuple[int]): The mechanism for which to calculate the
                cause repertoire.
            purview (tuple[int]): The purview over which to calculate the
                cause repertoire.

        Returns:
            np.ndarray: The cause repertoire of the mechanism over the purview.

        .. note::
            The returned repertoire is a distribution over the nodes in the
            purview, not the whole network. This is because we never actually
            need to compare proper cause/effect repertoires, which are
            distributions over the whole network; we need only compare the
            purview-repertoires with each other, since cut vs. whole
            comparisons are only ever done over the same purview.
        """
        # If the purview is empty, the distribution is empty; return the
        # multiplicative identity.
        if not purview:
            return np.array([1.0])

        # If the mechanism is empty, nothing is specified about the past state
        # of the purview -- return the purview's maximum entropy distribution.
        if not mechanism:
            return utils.max_entropy_distribution(purview, self.tpm_size)

        # Preallocate the mechanism's conditional joint distribution.
        # TODO extend to nonbinary nodes
        cjd = np.ones(utils.repertoire_shape(purview, self.tpm_size))

        # Loop over all nodes in this mechanism, successively taking the
        # product (with expansion/broadcasting of singleton dimensions) of each
        # individual node's TPM (conditioned on that node's state) in order to
        # get the conditional joint distribution for the whole mechanism
        # (conditioned on the whole mechanism's state).
        for mechanism_node in self.indices2nodes(mechanism):
            # TODO extend to nonbinary nodes
            # We're conditioning on this node's state, so take the probability
            # table for the node being in that state.
            tpm = mechanism_node.tpm[mechanism_node.state]

            # Marginalize-out all nodes which connect to this node but which
            # are not in the purview:
            other_inputs = set(mechanism_node.input_indices) - set(purview)
            tpm = utils.marginalize_out(other_inputs, tpm)

            # Incorporate this node's CPT into the mechanism's conditional
            # joint distribution by taking the product (with singleton
            # broadcasting, which spreads the singleton probabilities in the
            # collapsed dimensions out along the whole distribution in the
            # appropriate way.
            cjd *= tpm

        return utils.normalize(cjd)

    @cache.method('_repertoire_cache', Direction.FUTURE)
    def effect_repertoire(self, mechanism, purview):
        """Return the effect repertoire of a mechanism over a purview.

        Args:
            mechanism (tuple[int]): The mechanism for which to calculate the
                effect repertoire.
            purview (tuple[int]): The purview over which to calculate the
                effect repertoire.

        Returns:
            np.ndarray: The effect repertoire of the mechanism over the
            purview.

        .. note::
            The returned repertoire is a distribution over the nodes in the
            purview, not the whole network. This is because we never actually
            need to compare proper cause/effect repertoires, which are
            distributions over the whole network; we need only compare the
            purview-repertoires with each other, since cut vs. whole
            comparisons are only ever done over the same purview.
        """
        purview_nodes = self.indices2nodes(purview)
        mechanism_nodes = self.indices2nodes(mechanism)

        # If the purview is empty, the distribution is empty, so return the
        # multiplicative identity.
        if not purview:
            return np.array([1.0])

        # Preallocate the purview's joint distribution
        # TODO extend to nonbinary nodes
        accumulated_cjd = np.ones(
            [1] * self.tpm_size +
            utils.repertoire_shape(purview, self.tpm_size))

        # Loop over all nodes in the purview, successively taking the product
        # (with 'expansion'/'broadcasting' of singleton dimensions) of each
        # individual node's TPM in order to get the joint distribution for the
        # whole purview.
        for purview_node in purview_nodes:
            # Unlike in calculating the cause repertoire, here the TPM is not
            # conditioned yet. `tpm` is an array with twice as many dimensions
            # as the network has nodes. For example, in a network with three
            # nodes {n0, n1, n2}, the CPT for node n1 would have shape
            # (2,2,2,1,2,1). The CPT for the node being off would be given by
            # `tpm[:,:,:,0,0,0]`, and the CPT for the node being on would be
            # given by `tpm[:,:,:,0,1,0]`. The second half of the shape is for
            # indexing based on the current node's state, and the first half of
            # the shape is the CPT indexed by network state, so that the
            # overall CPT can be broadcast over the `accumulated_cjd` and then
            # later conditioned by indexing.
            # TODO extend to nonbinary nodes

            # Rotate the dimensions so the first dimension is the last (the
            # first dimension corresponds to the state of the node)
            tpm = purview_node.tpm
            tpm = tpm.transpose(list(range(tpm.ndim))[1:] + [0])

            # Expand the dimensions so the TPM can be indexed as described
            first_half_shape = list(tpm.shape[:-1])
            second_half_shape = [1] * self.tpm_size
            second_half_shape[purview_node.index] = 2
            tpm = tpm.reshape(first_half_shape + second_half_shape)

            # Marginalize-out non-mechanism inputs.
            other_inputs = set(purview_node.input_indices) - set(mechanism)
            tpm = utils.marginalize_out(other_inputs, tpm)

            # Incorporate this node's CPT into the future_nodes' conditional
            # joint distribution (with singleton broadcasting).
            accumulated_cjd = accumulated_cjd * tpm

        # Collect all mechanism nodes which input to purview nodes; condition
        # on the state of these nodes by collapsing the CJD onto those states.
        mechanism_inputs = [node.index for node in mechanism_nodes
                            if set(node.output_indices) & set(purview)]
        accumulated_cjd = utils.condition_tpm(
            accumulated_cjd, mechanism_inputs, self.state)

        # The distribution still has twice as many dimensions as the network
        # has nodes, with the first half of the shape now all singleton
        # dimensions, so we reshape to eliminate those singleton dimensions
        # (the second half of the shape may also contain singleton dimensions,
        # depending on how many nodes are in the purview).
        accumulated_cjd = accumulated_cjd.reshape(
            accumulated_cjd.shape[self.tpm_size:])

        return accumulated_cjd

    def _repertoire(self, direction, mechanism, purview):
        """Return the cause or effect repertoire based on a direction.

        Args:
            direction (Direction): :const:`~pyphi.constants.Direction.PAST` or
                :const:`~pyphi.constants.Direction.FUTURE`.
            mechanism (tuple[int]): The mechanism for which to calculate the
                repertoire.
            purview (tuple[int]): The purview over which to calculate the
                repertoire.

        Returns:
            np.ndarray: The cause or effect repertoire of the mechanism over
            the purview.
        """
        if direction == Direction.PAST:
            return self.cause_repertoire(mechanism, purview)
        elif direction == Direction.FUTURE:
            return self.effect_repertoire(mechanism, purview)

    def _unconstrained_repertoire(self, direction, purview):
        """Return the unconstrained cause/effect repertoire over a purview."""
        return self._repertoire(direction, (), purview)

    def unconstrained_cause_repertoire(self, purview):
        """Return the unconstrained cause repertoire for a purview.

        This is just the cause repertoire in the absence of any mechanism.
        """
        return self._unconstrained_repertoire(Direction.PAST, purview)

    def unconstrained_effect_repertoire(self, purview):
        """Return the unconstrained effect repertoire for a purview.

        This is just the effect repertoire in the absence of any mechanism.
        """
        return self._unconstrained_repertoire(Direction.FUTURE, purview)

    def partitioned_repertoire(self, direction, partition):
        """Compute the repertoire of a partitioned mechanism and purview."""
        repertoires = [
            self._repertoire(direction, part.mechanism, part.purview)
            for part in partition]

        return functools.reduce(np.multiply, repertoires)

    def expand_repertoire(self, direction, repertoire, new_purview=None):
        """Expand a partial repertoire over a purview to a distribution over a
        new state space.

        Args:
            direction (Direction): :const:`~pyphi.constants.Direction.PAST` or
                :const:`~pyphi.constants.Direction.FUTURE`.
            repertoire (np.ndarray): A repertoire.

        Keyword Args:
            new_purview (tuple[int]): The purview to expand the repertoire
                over. Defaults to the entire subsystem.

        Returns:
            np.ndarray: The expanded repertoire.
        """
        if repertoire is None:
            return None

        purview = utils.purview(repertoire)

        if new_purview is None:
            new_purview = self.node_indices  # full subsystem

        if not set(purview).issubset(new_purview):
            raise ValueError("Expanded purview must contain original purview.")

        # Get the unconstrained repertoire over the other nodes in the network.
        non_purview_indices = tuple(set(new_purview) - set(purview))
        uc = self._unconstrained_repertoire(direction, non_purview_indices)
        # Multiply the given repertoire by the unconstrained one to get a
        # distribution over all the nodes in the network.
        expanded_repertoire = repertoire * uc

        return utils.normalize(expanded_repertoire)

    def expand_cause_repertoire(self, repertoire, new_purview=None):
        """Expand a partial cause repertoire over a purview to a distribution
        over the entire subsystem's state space.
        """
        return self.expand_repertoire(Direction.PAST, repertoire,
                                      new_purview)

    def expand_effect_repertoire(self, repertoire, new_purview=None):
        """Expand a partial effect repertoire over a purview to a distribution
        over the entire subsystem's state space.
        """
        return self.expand_repertoire(Direction.FUTURE, repertoire,
                                      new_purview)

    def cause_info(self, mechanism, purview):
        """Return the cause information for a mechanism over a purview."""
        return measure(Direction.PAST,
                       self.cause_repertoire(mechanism, purview),
                       self.unconstrained_cause_repertoire(purview))

    def effect_info(self, mechanism, purview):
        """Return the effect information for a mechanism over a purview."""
        return measure(Direction.FUTURE,
                       self.effect_repertoire(mechanism, purview),
                       self.unconstrained_effect_repertoire(purview))

    def cause_effect_info(self, mechanism, purview):
        """Return the cause-effect information for a mechanism over a purview.

        This is the minimum of the cause and effect information.
        """
        return min(self.cause_info(mechanism, purview),
                   self.effect_info(mechanism, purview))

    # MIP methods
    # =========================================================================

    def evaluate_partition(self, direction, mechanism, purview, partition,
                           unpartitioned_repertoire=None):
        """Return the |small_phi| of a mechanism over a purview for the given
        partition.

        Args:
            direction (Direction): :const:`~pyphi.constants.Direction.PAST` or
                :const:`~pyphi.constants.Direction.FUTURE`.
            mechanism (tuple[int]): The nodes in the mechanism.
            purview (tuple[int]): The nodes in the purview.
            partition (Bipartition): The partition to evaluate.

        Keyword Args:
            unpartitioned_repertoire (np.array): The unpartitioned repertoire.
                If not supplied, it will be computed.

        Returns:
            tuple[phi, partitioned_repertoire]: The distance between the
            unpartitioned and partitioned repertoires, and the partitioned
            repertoire.
        """
        if unpartitioned_repertoire is None:
            unpartitioned_repertoire = self._repertoire(direction, mechanism,
                                                        purview)

        partitioned_repertoire = self.partitioned_repertoire(direction, partition)

        phi = measure(direction, unpartitioned_repertoire,
                      partitioned_repertoire)

        return (phi, partitioned_repertoire)

    def find_mip(self, direction, mechanism, purview):
        """Return the minimum information partition for a mechanism over a
        purview.

        Args:
            direction (Direction): :const:`~pyphi.constants.Direction.PAST` or
                :const:`~pyphi.constants.Direction.FUTURE`.
            mechanism (tuple[int]): The nodes in the mechanism.
            purview (tuple[int]): The nodes in the purview.

        Returns:
            |Mip|: The mininum-information partition in one temporal direction.
        """
        # We default to the null MIP (the MIP of a reducible mechanism)
        mip = _null_mip(direction, mechanism, purview)

        if not purview:
            return mip

        phi_min = float('inf')
        # Calculate the unpartitioned repertoire to compare against the
        # partitioned ones.
        unpartitioned_repertoire = self._repertoire(direction, mechanism,
                                                    purview)

        def _mip(phi, partition, partitioned_repertoire):
            # Prototype of MIP with already known data
            # TODO: Use properties here to infer mechanism and purview from
            # partition yet access them with `.mechanism` and `.purview`.
            return Mip(phi=phi,
                       direction=direction,
                       mechanism=mechanism,
                       purview=purview,
                       partition=partition,
                       unpartitioned_repertoire=unpartitioned_repertoire,
                       partitioned_repertoire=partitioned_repertoire,
                       subsystem=self)

        # State is unreachable - return 0 instead of giving nonsense results
        if (direction == Direction.PAST and
                np.all(unpartitioned_repertoire == 0)):
            return _mip(0, None, None)

        # Loop over possible MIP bipartitions
<<<<<<< HEAD
        if config.PARTITION_MECHANISMS:
            partitions = wedge_partitions(mechanism, purview)
        else:
            partitions = mip_bipartitions(mechanism, purview)
=======
        partitions = mip_bipartitions(
            mechanism, purview, partition_mechanism=config.PARTITION_MECHANISMS)

        for partition in partitions:
            partitioned_repertoire = self.partitioned_repertoire(direction,
                                                                 partition)
>>>>>>> bc0e93e5

        for partition in partitions:
            # Find the distance between the unpartitioned and partitioned
            # repertoire.
            phi, partitioned_repertoire = self.evaluate_partition(
                direction, mechanism, purview, partition,
                unpartitioned_repertoire=unpartitioned_repertoire)

            # Return immediately if mechanism is reducible.
            if phi == 0:
                return _mip(0.0, partition, partitioned_repertoire)

            # Update MIP if it's more minimal.
            if phi < phi_min:
                phi_min = phi
                mip = _mip(phi, partition, partitioned_repertoire)

        # Recompute distance for minimal MIP using the EMD.
        # (See `config.MEASURE`)
        if config.MEASURE == L1:
            phi = emd(direction, mip.unpartitioned_repertoire,
                      mip.partitioned_repertoire)
            mip = _mip(phi, mip.partition, mip.partitioned_repertoire)

        return mip

    def mip_past(self, mechanism, purview):
        """Return the past minimum information partition.

        Alias for |find_mip| with ``direction`` set to ``Direction.FUTURE``.
        """
        return self.find_mip(Direction.PAST, mechanism, purview)

    def mip_future(self, mechanism, purview):
        """Return the future minimum information partition.

        Alias for |find_mip| with ``direction`` set to |future|.
        """
        return self.find_mip(Direction.FUTURE, mechanism, purview)

    def phi_mip_past(self, mechanism, purview):
        """Return the |small_phi| of the past minimum information partition.

        This is the distance between the unpartitioned cause repertoire and the
        MIP cause repertoire.
        """
        mip = self.mip_past(mechanism, purview)
        return mip.phi if mip else 0

    def phi_mip_future(self, mechanism, purview):
        """Return the |small_phi| of the future minimum information partition.

        This is the distance between the unpartitioned effect repertoire and
        the MIP cause repertoire.
        """
        mip = self.mip_future(mechanism, purview)
        return mip.phi if mip else 0

    def phi(self, mechanism, purview):
        """Return the |small_phi| of a mechanism over a purview."""
        return min(self.phi_mip_past(mechanism, purview),
                   self.phi_mip_future(mechanism, purview))

    # Phi_max methods
    # =========================================================================

    def _potential_purviews(self, direction, mechanism, purviews=False):
        """Return all purviews that could belong to the core cause/effect.

        Filters out trivially-reducible purviews.

        Args:
            direction (Direction): :const:`~pyphi.constants.Direction.PAST` or
                :const:`~pyphi.constants.Direction.FUTURE`.
            mechanism (tuple[int]): The mechanism of interest.

        Keyword Args:
            purviews (tuple[int]): Optional subset of purviews of interest.
        """
        if purviews is False:
            purviews = self.network._potential_purviews(direction, mechanism)
            # Filter out purviews that aren't in the subsystem
            purviews = [purview for purview in purviews
                        if set(purview).issubset(self.node_indices)]

        # Purviews are already filtered in network._potential_purviews
        # over the full network connectivity matrix. However, since the cm
        # is cut/smaller we check again here.
        return irreducible_purviews(self.cm, direction, mechanism, purviews)

    @cache.method('_mice_cache')
    def find_mice(self, direction, mechanism, purviews=False):
        """Return the maximally irreducible cause or effect for a mechanism.

        Args:
            direction (Direction): :const:`~pyphi.constants.Direction.PAST` or
                :const:`~pyphi.constants.Direction.FUTURE`.
            mechanism (tuple[int]): The mechanism to be tested for
                irreducibility.

        Keyword Args:
            purviews (tuple[int]): Optionally restrict the possible purviews
                to a subset of the subsystem. This may be useful for _e.g._
                finding only concepts that are "about" a certain subset of
                nodes.

        Returns:
            |Mice|: The maximally-irreducible cause or effect in one temporal
            direction.

        .. note::
            Strictly speaking, the MICE is a pair of repertoires: the core
            cause repertoire and core effect repertoire of a mechanism, which
            are maximally different than the unconstrained cause/effect
            repertoires (*i.e.*, those that maximize |small_phi|). Here, we
            return only information corresponding to one direction,
            ``Direction.PAST`` or ``Direction.FUTURE``, i.e., we return a
            core cause or core effect, not the pair of them.
        """
        purviews = self._potential_purviews(direction, mechanism, purviews)

        if not purviews:
            max_mip = _null_mip(direction, mechanism, ())
        else:
            mips = [self.find_mip(direction, mechanism, purview)
                    for purview in purviews]

            if config.PARTITION_MECHANISMS:
                # In the case of tie, chose the mip with smallest purview.
                # (The default behavior is to chose the larger purview.)
                max_mip = max(mips, key=lambda m: (m.phi, -len(m.purview)))
            else:
                max_mip = max(mips)

        return Mice(max_mip)

    def core_cause(self, mechanism, purviews=False):
        """Return the core cause repertoire of a mechanism.

        Alias for |find_mice| with ``direction`` set to
        :const:`~pyphi.constants.Direction.PAST`.
        """
        return self.find_mice(Direction.PAST, mechanism, purviews=purviews)

    def core_effect(self, mechanism, purviews=False):
        """Return the core effect repertoire of a mechanism.

        Alias for |find_mice| with ``direction`` set to
        :const:`~pyphi.constants.Direction.FUTURE`.
        """
        return self.find_mice(Direction.FUTURE, mechanism, purviews=purviews)

    def phi_max(self, mechanism):
        """Return the |small_phi_max| of a mechanism.

        This is the maximum of |small_phi| taken over all possible purviews.
        """
        return min(self.core_cause(mechanism).phi,
                   self.core_effect(mechanism).phi)

    # Big Phi methods
    # =========================================================================

    # TODO add `concept-space` section to the docs:
    @property
    def null_concept(self):
        """Return the null concept of this subsystem.

        The null concept is a point in concept space identified with
        the unconstrained cause and effect repertoire of this subsystem.
        """
        # Unconstrained cause repertoire.
        cause_repertoire = self.cause_repertoire((), ())
        # Unconstrained effect repertoire.
        effect_repertoire = self.effect_repertoire((), ())

        # Null cause.
        cause = Mice(_null_mip(Direction.PAST, (), (), cause_repertoire))
        # Null effect.
        effect = Mice(_null_mip(Direction.FUTURE, (), (), effect_repertoire))

        # All together now...
        return Concept(mechanism=(), phi=0, cause=cause, effect=effect,
                       subsystem=self)

    def concept(self, mechanism, purviews=False, past_purviews=False,
                future_purviews=False):
        """Calculate a concept.

        See :func:`pyphi.compute.concept` for more information.
        """
        # Calculate the maximally irreducible cause repertoire.
        cause = self.core_cause(mechanism,
                                purviews=(past_purviews or purviews))
        # Calculate the maximally irreducible effect repertoire.
        effect = self.core_effect(mechanism,
                                  purviews=(future_purviews or purviews))
        # Get the minimal phi between them.
        phi = min(cause.phi, effect.phi)
        # NOTE: Make sure to expand the repertoires to the size of the
        # subsystem when calculating concept distance. For now, they must
        # remain un-expanded so the concept doesn't depend on the subsystem.
        return Concept(mechanism=mechanism, phi=phi, cause=cause,
                       effect=effect, subsystem=self)


def mip_bipartitions(mechanism, purview, partition_mechanism=False):
    """Return all |small_phi| bipartitions of a mechanism over a purview.

    Excludes all bipartitions where one half is entirely empty, e.g::

         A    []
        --- X --
         B    []

    is not valid, but ::

        A    []
        -- X --
        []   B

    is.

    Args:
        mechanism (tuple[int]): The mechanism to partition
        purview (tuple[int]): The purview to partition

    Keyword Args:
        partition_mechanism (boolean): If True, the mechanism will be
            strictly partitioned. See ``pyphi.config.PARTITION_MECHANISMS``
            for more information.

    Returns:
        list[Bipartition]: Where each bipartition is

        ::

            bipart[0].mechanism   bipart[1].mechanism
            ------------------- X -------------------
            bipart[0].purview     bipart[1].purview

    Example:
        >>> mechanism = (0,)
        >>> purview = (2, 3)
        >>> for partition in mip_bipartitions(mechanism, purview):
        ...     print(partition, "\\n")  # doctest: +NORMALIZE_WHITESPACE
        []   0
        -- X -
        2    3
        <BLANKLINE>
        []   0
        -- X -
        3    2
        <BLANKLINE>
        []    0
        --- X --
        2,3   []
    """
    numerators = utils.bipartition(mechanism)
    denominators = utils.directed_bipartition(purview)

    bipartitions = [Bipartition(Part(n[0], d[0]), Part(n[1], d[1]))
                    for (n, d) in itertools.product(numerators, denominators)
                    if len(n[0]) + len(d[0]) > 0 and len(n[1]) + len(d[1]) > 0]

    if partition_mechanism:
        bipartitions = [b for b in bipartitions
                        if (b[0].mechanism and b[1].mechanism)
                        or not b[0].purview or not b[1].purview]

<<<<<<< HEAD
    return bipartitions


# TODO: prune duplicate partitions
def wedge_partitions(mechanism, purview):
    """Return all wedge partitions.

    These are partitions which strictly split the mechnism and allow a subset
    of the purview to be split into a third partition.
    """
    # All bipartitions with split mechanisms
    bipartitions = [b for b in mip_bipartitions(mechanism, purview)
                    if (b[0].mechanism and b[1].mechanism)
                    or not b[0].purview or not b[1].purview]

    tripartitions = set()
    for bi in bipartitions:
        for p2 in utils.powerset(purview):
            # Move purview subset p2 to it's own Part
            p0 = set(bi[0].purview) - set(p2)
            p1 = set(bi[1].purview) - set(p2)

            parts = (Part(bi[0].mechanism, tuple(p0)),
                     Part(bi[1].mechanism, tuple(p1)),
                     Part((), p2))

            tripartitions.add(Tripartition(*sorted(parts)))

    return list(tripartitions)


def effect_emd(d1, d2):
    """Compute the EMD between two effect repertoires.

    Billy's synopsis: Because the nodes are independent, the EMD between
    effect repertoires is equal to the sum of the EMDs between the marginal
    distributions of each node, and the EMD between marginal distribution for a
    node is the absolute difference in the probabilities that the node is off.

    Args:
        d1 (np.ndarray): The first repertoire.
        d2 (np.ndarray): The second repertoire.

    Returns:
        float: The EMD between ``d1`` and ``d2``.
    """
    return sum(np.abs(utils.marginal_zero(d1, i) - utils.marginal_zero(d2, i))
               for i in range(d1.ndim))


def emd(direction, d1, d2):
    """Compute the EMD between two repertoires for a given direction.

    The full EMD computation is used for cause repertoires. A fast analytic
    solution is used for effect repertoires.

    Args:
        direction (Direction): :const:`~pyphi.constants.Direction.PAST` or
            :const:`~pyphi.constants.Direction.FUTURE`.
        d1 (np.ndarray): The first repertoire.
        d2 (np.ndarray): The second repertoire.

    Returns:
        float: The EMD between ``d1`` and ``d2``, rounded to |PRECISION|.
    """
    if direction == Direction.PAST:
        func = utils.hamming_emd
    elif direction == Direction.FUTURE:
        func = effect_emd

    return round(func(d1, d2), config.PRECISION)


def measure(direction, d1, d2):
    """Compute the distance between two repertoires for the given direction.

    Args:
        direction (Direction): :const:`~pyphi.constants.Direction.PAST` or
            :const:`~pyphi.constants.Direction.FUTURE`.
        d1 (np.ndarray): The first repertoire.
        d2 (np.ndarray): The second repertoire.

    Returns:
        float: The distance between ``d1`` and ``d2``, rounded to |PRECISION|.
    """
    if config.MEASURE == EMD:
        dist = emd(direction, d1, d2)

    elif config.MEASURE == KLD:
        dist = utils.kld(d1, d2)

    elif config.MEASURE == L1:
        dist = utils.l1(d1, d2)

    else:
        validate.measure(config.MEASURE)

    return round(dist, config.PRECISION)
=======
    return bipartitions
>>>>>>> bc0e93e5
<|MERGE_RESOLUTION|>--- conflicted
+++ resolved
@@ -588,19 +588,10 @@
             return _mip(0, None, None)
 
         # Loop over possible MIP bipartitions
-<<<<<<< HEAD
         if config.PARTITION_MECHANISMS:
             partitions = wedge_partitions(mechanism, purview)
         else:
             partitions = mip_bipartitions(mechanism, purview)
-=======
-        partitions = mip_bipartitions(
-            mechanism, purview, partition_mechanism=config.PARTITION_MECHANISMS)
-
-        for partition in partitions:
-            partitioned_repertoire = self.partitioned_repertoire(direction,
-                                                                 partition)
->>>>>>> bc0e93e5
 
         for partition in partitions:
             # Find the distance between the unpartitioned and partitioned
@@ -871,7 +862,6 @@
                         if (b[0].mechanism and b[1].mechanism)
                         or not b[0].purview or not b[1].purview]
 
-<<<<<<< HEAD
     return bipartitions
 
 
@@ -969,7 +959,4 @@
     else:
         validate.measure(config.MEASURE)
 
-    return round(dist, config.PRECISION)
-=======
-    return bipartitions
->>>>>>> bc0e93e5
+    return round(dist, config.PRECISION)