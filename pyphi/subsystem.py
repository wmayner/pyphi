--- conflicted
+++ resolved
@@ -28,19 +28,12 @@
     RepertoireIrreducibilityAnalysis,
     _null_ria,
 )
-<<<<<<< HEAD
 from .node import node as Node
-from .models.mechanism import StateSpecification
-=======
 from .models.mechanism import ShortCircuitConditions, StateSpecification
->>>>>>> f8572c75
 from .network import irreducible_purviews
 from .partition import mip_partitions
 from .repertoire import forward_repertoire, unconstrained_forward_repertoire
-<<<<<<< HEAD
-=======
 from .tpm import backward_tpm as _backward_tpm
->>>>>>> f8572c75
 from .utils import state_of
 
 log = logging.getLogger(__name__)
@@ -111,9 +104,6 @@
         # Get the TPM conditioned on the state of the external nodes.
         external_state = utils.state_of(self.external_indices, self.state)
         background_conditions = dict(zip(self.external_indices, external_state))
-<<<<<<< HEAD
-        self.tpm = self.network.tpm.condition_tpm(background_conditions)
-=======
         self.backward_tpm = backward_tpm
         if self.backward_tpm:
             self.tpm = _backward_tpm(self.network.tpm, state, self.node_indices)
@@ -121,7 +111,6 @@
             self.tpm = self.network.tpm.condition_tpm(background_conditions)
         # The TPM for just the nodes in the subsystem.
         self.proper_tpm = self.tpm.squeeze()[..., list(self.node_indices)]
->>>>>>> f8572c75
 
         # The unidirectional cut applied for phi evaluation
         self.cut = (
