#!/usr/bin/env python3
# -*- coding: utf-8 -*-
# tpm.py

"""
Provides the ExplicitTPM and related classes.
"""

import math
from itertools import chain
<<<<<<< HEAD
from typing import Iterable, Mapping, Optional, Set, Tuple

import numpy as np

from . import config, convert, distribution, data_structures, exceptions
from .connectivity import subadjacency
=======
from typing import Mapping, Set, Iterable

import numpy as np

from . import convert, data_structures, exceptions
from .conf import config
>>>>>>> f8572c75
from .constants import OFF, ON
from .data_structures import FrozenMap
from .node import node as Node
from .utils import all_states, eq, np_hash, np_immutable

class TPM:
    """TPM interface for derived classes."""

    _ERROR_MSG_PROBABILITY_IMAGE = (
        "Invalid TPM: probabilities must be in the interval [0, 1]."
    )

<<<<<<< HEAD
    _ERROR_MSG_PROBABILITY_SUM = "Invalid TPM: probabilities must sum to 1."
=======
    def __init__(cls, type_name, bases, dct):
        # Casting semantics: values belonging to our custom TPM class should
        # remain closed under the following methods:
        __closures__ = frozenset(
            {
                # 1-ary
                "__abs__",
                "__copy__",
                "__invert__",
                "__neg__",
                "__pos__",
                # 2-ary
                "__add__",
                "__iadd__",
                "__radd__",
                "__sub__",
                "__isub__",
                "__rsub__",
                "__mul__",
                "__imul__",
                "__rmul__",
                "__matmul__",
                "__imatmul__",
                "__rmatmul__",
                "__truediv__",
                "__itruediv__",
                "__rtruediv__",
                "__floordiv__",
                "__ifloordiv__",
                "__rfloordiv__",
                "__mod__",
                "__imod__",
                "__rmod__",
                "__and__",
                "__iand__",
                "__rand__",
                "__lshift__",
                "__ilshift__",
                "__irshift__",
                "__rlshift__",
                "__rrshift__",
                "__rshift__",
                "__ior__",
                "__or__",
                "__ror__",
                "__xor__",
                "__ixor__",
                "__rxor__",
                "__eq__",
                "__ne__",
                "__ge__",
                "__gt__",
                "__lt__",
                "__le__",
                "__deepcopy__",
                # 3-ary
                "__pow__",
                "__ipow__",
                "__rpow__",
                # 2-ary, 2-valued
                "__divmod__",
                "__rdivmod__",
            }
        )
>>>>>>> f8572c75

    def validate(self, check_independence=True):
        raise NotImplementedError

    def to_multidimensional_state_by_node(self):
        raise NotImplementedError

    def conditionally_independent(self):
        raise NotImplementedError

    def condition_tpm(self, condition):
        raise NotImplementedError

    def marginalize_out(self, node_indices):
        raise NotImplementedError

    def is_deterministic(self):
        raise NotImplementedError

    def is_state_by_state(self):
        raise NotImplementedError

    def remove_singleton_dimensions(self):
        raise NotImplementedError

    def _subtpm(self, fixed_nodes, state):
        N = self.shape[-1]
        free_nodes = sorted(set(range(N)) - set(fixed_nodes))
        condition = FrozenMap(zip(fixed_nodes, state))
        conditioned = self.condition_tpm(condition)
        return conditioned, free_nodes

    def expand_tpm(self):
        raise NotImplementedError

    def infer_edge(self, a, b, contexts):
        """Infer the presence or absence of an edge from node A to node B.

        Let |S| be the set of all nodes in a network. Let |A' = S - {A}|. We
        call the state of |A'| the context |C| of |A|. There is an edge from |A|
        to |B| if there exists any context |C(A)| such that
        |Pr(B | C(A), A=0) != Pr(B | C(A), A=1)|.

        Args:
            a (int): The index of the putative source node.
            b (int): The index of the putative sink node.
            contexts (tuple[tuple[int]]): The tuple of states of ``a``
        Returns:
            bool: ``True`` if the edge |A -> B| exists, ``False`` otherwise.
        """

        def a_in_context(context):
            """Given a context C(A), return the states of the full system with A
            OFF and ON, respectively.
            """
            a_off = context[:a] + OFF + context[a:]
            a_on = context[:a] + ON + context[a:]
            return (a_off, a_on)

        def a_affects_b_in_context(tpm, context):
            """Return ``True`` if A has an effect on B, given a context."""
            a_off, a_on = a_in_context(context)
            return tpm[a_off][b] != tpm[a_on][b]

        tpm = self.to_multidimensional_state_by_node()
        return any(a_affects_b_in_context(tpm, context) for context in contexts)

    def infer_cm(self):
        """Infer the connectivity matrix associated with a state-by-node TPM in
        multidimensional form.
        """
        tpm = self.to_multidimensional_state_by_node()
        network_size = tpm.shape[-1]
        all_contexts = tuple(all_states(network_size - 1))
        cm = np.empty((network_size, network_size), dtype=int)
        for a, b in np.ndindex(cm.shape):
            cm[a][b] = self.infer_edge(a, b, all_contexts)
        return cm

    def tpm_indices(self, reconstituted=False):
        """Return the indices of nodes in the TPM."""
        shape = self._reconstituted_shape if reconstituted else self.shape
        return tuple(np.where(np.array(shape[:-1]) != 1)[0])

    def print(self):
        raise NotImplementedError

    def permute_nodes(self, permutation):
        raise NotImplementedError

    def __str__(self):
        raise NotImplementedError

    def __repr__(self):
        raise NotImplementedError

    def __hash__(self):
        raise NotImplementedError


class ExplicitTPM(data_structures.ArrayLike, TPM):

    """An explicit network TPM in multidimensional form.

    Args:
        tpm (np.array): The transition probability matrix of the |Network|.

            The TPM can be provided in any of three forms: **state-by-state**,
            **state-by-node**, or **multidimensional state-by-node** form.
            In the state-by-node forms, row indices must follow the
            little-endian convention (see :ref:`little-endian-convention`). In
            state-by-state form, column indices must also follow the
            little-endian convention.

            If the TPM is given in state-by-node form, it can be either
            2-dimensional, so that ``tpm[i]`` gives the probabilities of each
            node being ON if the previous state is encoded by |i| according to
            the little-endian convention, or in multidimensional form, so that
            ``tpm[(0, 0, 1)]`` gives the probabilities of each node being ON if
            the previous state is |N_0 = 0, N_1 = 0, N_2 = 1|.

            The shape of the 2-dimensional form of a state-by-node TPM must be
            ``(s, n)``, and the shape of the multidimensional form of the TPM
            must be ``[2] * n + [n]``, where ``s`` is the number of states and
            ``n`` is the number of nodes in the network.

    Keyword Args:
        validate (bool): Whether to check the shape and content of the input
            array for correctness.

    Example:
        In a 3-node network, ``tpm[(0, 0, 1)]`` gives the
        transition probabilities for each node at |t| given that state at |t-1|
        was |N_0 = 0, N_1 = 0, N_2 = 1|.

    Attributes:
        _VALUE_ATTR (str): The key of the attribute holding the TPM array value.
        __wraps__ (type): The class of the array referenced by ``_VALUE_ATTR``.
        __closures__ (frozenset): np.ndarray method names proxied by this class.
    """

    _VALUE_ATTR = "_tpm"

    # TODO(tpm) remove pending ArrayLike refactor
    __wraps__ = np.ndarray

    # TODO(tpm) remove pending ArrayLike refactor
    # Casting semantics: values belonging to our custom TPM class should
    # remain closed under the following methods:
    __closures__ = frozenset(
        {
            "argpartition",
            "astype",
            "byteswap",
            "choose",
            "clip",
            "compress",
            "conj",
            "conjugate",
            "copy",
            "cumprod",
            "cumsum",
            "diagonal",
            "dot",
            "fill",
            "flatten",
            "getfield",
            "item",
            "itemset",
            "max",
            "mean",
            "min",
            "newbyteorder",
            "partition",
            "prod",
            "ptp",
            "put",
            "ravel",
            "repeat",
            "reshape",
            "resize",
            "round",
            "setfield",
            "sort",
            "squeeze",
            "std",
            "sum",
            "swapaxes",
            "take",
            "transpose",
            "var",
            "view",
        }
    )

    def __getattr__(self, name):
        if name in self.__closures__:
            return _new_attribute(name, self.__closures__, self._tpm)
        else:
            return getattr(self.__getattribute__(self._VALUE_ATTR), name)

    def __len__(self):
        return len(self.__getattribute__(self._VALUE_ATTR))

    def __init__(self, tpm, validate=False):
        self._tpm = np.array(tpm)

        if validate:
            self.validate(check_independence=config.VALIDATE_CONDITIONAL_INDEPENDENCE)
            self._tpm = self.to_multidimensional_state_by_node()

        self._tpm = np_immutable(self._tpm)
        self._hash = np_hash(self._tpm)

    @property
    def tpm(self):
        """np.ndarray: The underlying `tpm` object."""
        return self._tpm

    def validate(self, check_independence=True):
        """Validate this TPM."""
        return self._validate_probabilities() and self._validate_shape(
            check_independence
        )

    def _validate_probabilities(self):
        """Check that the probabilities in a TPM are valid."""
        if (self._tpm < 0.0).any() or (self._tpm > 1.0).any():
<<<<<<< HEAD
            raise ValueError(self._ERROR_MSG_PROBABILITY_IMAGE)

        # Validate that probabilities sum to 1.
        if not self.is_unitary():
            raise ValueError(self._ERROR_MSG_PROBABILITY_SUM)

=======
            raise ValueError(
                "Invalid TPM: probabilities must be in the interval [0, 1]."
            )
        if self.is_state_by_state() and not np.all(
            np.isclose(np.sum(self._tpm, axis=1), 1.0, atol=1e-15)
        ):
            raise ValueError("Invalid TPM: probabilities must sum to 1.")
>>>>>>> f8572c75
        return True

    def is_unitary(self, implicit_tpm=False):
        """Whether the TPM satisfies the second axiom of probability theory."""
        if implicit_tpm:
            measures = self.sum(axis=-1).ravel()
            return all(eq(p, 1.0) for p in measures)

        if not self.is_state_by_state():
            tpm = convert.state_by_node2state_by_state(self)
        else:
            tpm = self

        distributions = (d for d in tpm)
        return all(distribution.is_unitary(d) for d in distributions)

    def _validate_shape(self, check_independence=True):
        """Validate this TPM's shape.

        The TPM can be in

            * 2-dimensional state-by-state form,
            * 2-dimensional state-by-node form, or
            * multidimensional state-by-node form.
        """
        see_tpm_docs = (
            "See the documentation on TPM conventions and the `pyphi.Network` "
            "object for more information on TPM forms."
        )
        tpm = self._tpm
        # Get the number of nodes from the state-by-node TPM.
        N = tpm.shape[-1]
        if tpm.ndim == 2:
            if not (
                (tpm.shape[0] == 2 ** N and tpm.shape[1] == N)
                or (tpm.shape[0] == tpm.shape[1])
            ):
                raise ValueError(
                    "Invalid shape for 2-D TPM: {}\nFor a state-by-node TPM, "
                    "there must be "
                    "2^N rows and N columns, where N is the "
                    "number of nodes. State-by-state TPM must be square. "
                    "{}".format(tpm.shape, see_tpm_docs)
                )
            if tpm.shape[0] == tpm.shape[1] and check_independence:
                self.conditionally_independent()
        elif tpm.ndim == (N + 1):
            if tpm.shape != tuple([2] * N + [N]):
                raise ValueError(
                    "Invalid shape for multidimensional state-by-node TPM: {}\n"
                    "The shape should be {} for {} nodes. {}".format(
                        tpm.shape, ([2] * N) + [N], N, see_tpm_docs
                    )
                )
        else:
            raise ValueError(
                "Invalid TPM: Must be either 2-dimensional or multidimensional. "
                "{}".format(see_tpm_docs)
            )
        return True

    @property
    def number_of_units(self):
        if self.is_state_by_state():
            # Assumes binary nodes
            return int(math.log2(self._tpm.shape[1]))
        return self._tpm.shape[-1]

    def to_multidimensional_state_by_node(self):
        """Return the current TPM re-represented in multidimensional
        state-by-node form.

        See the PyPhi documentation on :ref:`tpm-conventions` for more
        information.

        Returns:
            np.ndarray: The TPM in multidimensional state-by-node format.
        """
        if self.is_state_by_state():
            tpm = convert.state_by_state2state_by_node(self._tpm)
        else:
            tpm = convert.to_multidimensional(self._tpm)

        return tpm

    def conditionally_independent(self):
        """Validate that the TPM is conditionally independent."""
        tpm = self._tpm
        tpm = np.array(tpm)
        if self.is_state_by_state():
            there_and_back_again = convert.state_by_node2state_by_state(
                convert.state_by_state2state_by_node(tpm)
            )
        else:
            there_and_back_again = convert.state_by_state2state_by_node(
                convert.state_by_node2state_by_state(tpm)
            )
        if not np.allclose((tpm - there_and_back_again), 0.0):
            raise exceptions.ConditionallyDependentError(
                "TPM is not conditionally independent.\n"
                "See the conditional independence example in the documentation "
                "for more info."
            )
        return True

    def condition_tpm(self, condition: Mapping[int, int]):
        """Return a TPM conditioned on the given fixed node indices, whose
        states are fixed according to the given state-tuple.

        The dimensions of the new TPM that correspond to the fixed nodes are
        collapsed onto their state, making those dimensions singletons suitable
        for broadcasting. The number of dimensions of the conditioned TPM will
        be the same as the unconditioned TPM.

        Args:
            condition (dict[int, int]): A mapping from node indices to the state
                to condition on for that node.

        Returns:
            TPM: A conditioned TPM with the same number of dimensions, with
            singleton dimensions for nodes in a fixed state.
        """
        # Assumes multidimensional form
        conditioning_indices = [[slice(None)]] * (self.ndim - 1)
        for i, state_i in condition.items():
            # Ignore dimensions that are already singletons
            if self.shape[i] != 1:
                # Preserve singleton dimensions in output array with `np.newaxis`
                conditioning_indices[i] = [state_i, np.newaxis]
        # Flatten the indices.
        conditioning_indices = tuple(chain.from_iterable(conditioning_indices))
        # Obtain the actual conditioned TPM by indexing with the conditioning
        # indices.
        tpm = self[conditioning_indices]
        # Create new TPM object of the same type as self.
        # self.tpm has already been validated and converted to multidimensional
        # state-by-node form. Further validation would be problematic for
        # singleton dimensions.
        return tpm

    def marginalize_out(self, node_indices):
        """Marginalize out nodes from this TPM.

        Args:
            node_indices (list[int]): The indices of nodes to be marginalized out.

        Returns:
            ExplicitTPM: A TPM with the same number of dimensions, with the nodes
            marginalized out.
        """
        tpm = self.sum(tuple(node_indices), keepdims=True) / (
            np.array(self.shape)[list(node_indices)].prod()
        )
        # Return new TPM object of the same type as self. Assume self had
        # already been validated and converted formatted. Further validation
        # would be problematic for singleton dimensions.
        return type(self)(tpm)

    def is_deterministic(self):
        """Return whether the TPM is deterministic."""
        return np.all(np.logical_or(self._tpm == 1, self._tpm == 0))

    def is_state_by_state(self):
        """Return ``True`` if ``tpm`` is in state-by-state form, otherwise
        ``False``.
        """
        return self.ndim == 2 and self.shape[0] == self.shape[1]

    def remove_singleton_dimensions(self):
        """Remove singleton dimensions from the TPM.

        Singleton dimensions are created by conditioning on a set of elements.
        This removes those elements from the TPM, leaving a TPM that only
        describes the non-conditioned elements.

        Note that indices used in the original TPM must be reindexed for the
        smaller TPM.
        """
        # Don't squeeze out the final dimension (which contains the probability)
        # for networks with one element.
        if self.ndim <= 2:
            return self

        return self.squeeze()[..., self.tpm_indices()]

    def subtpm(self, fixed_nodes, state):
        """Return the TPM for a subset of nodes, conditioned on other nodes.

        Arguments:
            fixed_nodes (tuple[int]): The nodes to select.
            state (tuple[int]): The state of the fixed nodes.

        Returns:
            ExplicitTPM: The TPM of just the subsystem of the free nodes.

        Examples:
            >>> from pyphi import examples
            >>> # Get the TPM for nodes only 1 and 2, conditioned on node 0 = OFF
            >>> reconstitute_tpm(examples.grid3_network().tpm).subtpm((0,), (0,))
            ExplicitTPM(
            [[[[0.02931223 0.04742587]
               [0.07585818 0.88079708]]
            <BLANKLINE>
              [[0.81757448 0.11920292]
               [0.92414182 0.95257413]]]]
            )
        """
<<<<<<< HEAD
        conditioned, free_nodes = self._subtpm(fixed_nodes, state)
=======
        free_nodes = sorted(set(range(self.number_of_units)) - set(fixed_nodes))
        condition = FrozenMap(zip(fixed_nodes, state))
        conditioned = self.condition_tpm(condition)
        # TODO test indicing behavior on xr.DataArray
>>>>>>> f8572c75
        return conditioned[..., free_nodes]

    def expand_tpm(self):
        """Broadcast a state-by-node TPM so that singleton dimensions are expanded
        over the full network.
        """
        unconstrained = np.ones([2] * (self._tpm.ndim - 1) + [self._tpm.shape[-1]])
        return type(self)(self._tpm * unconstrained)

    def print(self):
        tpm = convert.to_multidimensional(self._tpm)
        for state in all_states(tpm.shape[-1]):
            print(f"{state}: {tpm[state]}")

    # TODO(4.0) docstring
    def permute_nodes(self, permutation):
        if not len(permutation) == self.ndim - 1:
            raise ValueError(
                f"Permutation must have length {self.ndim - 1}, but has length "
                f"{len(permutation)}."
            )
        dimension_permutation = tuple(permutation) + (self.ndim - 1,)
        return type(self)(
            self._tpm.transpose(dimension_permutation)[..., list(permutation)],
        )

    def array_equal(self, o: object):
        """Return whether this TPM equals the other object.

        Two TPMs are equal if they are instances of the ExplicitTPM class
        and their numpy arrays are equal.
        """
        return isinstance(o, type(self)) and np.array_equal(self._tpm, o._tpm)

    def __getitem__(self, i):
        item = self._tpm[i]
        if isinstance(item, type(self._tpm)):
            item = type(self)(item)
        return item

    def __str__(self):
        return self.__repr__()

    def __repr__(self):
        return "ExplicitTPM(\n{}\n)".format(self._tpm)

    def __hash__(self):
        return self._hash


class ImplicitTPM(TPM):

    """An implicit network TPM containing |Node| TPMs in multidimensional form.

    Args:
        dataset (xr.Dataset):

    Attributes:
    """

    def __init__(self, nodes):
        """Args:
            nodes (pyphi.node.Node)
        """
        self._nodes = tuple(nodes)

    @property
    def nodes(self):
        """Tuple[xr.DataArray]: The node TPMs in this ImplicitTPM"""
        return self._nodes

    @property
    def ndim(self):
        """int: The number of dimensions of the TPM."""
        return len(self.shape)

    @property
    def shape(self):
        """Tuple[int]: The size or number of coordinates in each dimension."""
        shapes = self.shapes
        return self._node_shapes_to_shape(shapes)

    @property
    def _reconstituted_shape(self):
        shapes = self.shapes
        return self._node_shapes_to_shape(shapes, reconstituted=True)

    @property
    def shapes(self):
        """Tuple[Tuple[int]]: The shapes of each node TPM in this TPM."""
        return [node.tpm.shape for node in self._nodes]

    @staticmethod
    def _node_shapes_to_shape(
            shapes: Iterable[Iterable[int]],
            reconstituted: Optional[bool]=None
    ) -> Tuple[int]:
        """Infer the shape of the equivalent multidimensional |ExplicitTPM|.

        Args:
            shapes (Iterable[Iterable[int]]): The shapes of the individual node
                TPMs in the network, ordered by node index.

        Returns:
            Tuple[int]: The inferred shape of the equivalent TPM.
        """
        # This should recompute the network TPM shape from individual node
        # shapes, as opposed to measuring the size of the state space.

        if not all(len(shape) == len(shapes[0]) for shape in shapes):
            raise ValueError(
                "The provided shapes contain varying number of dimensions."
            )

        N = len(shapes)
        if reconstituted:
            states_per_node = tuple(max(dim) for dim in zip(*shapes))[:-1]
        else:
            states_per_node = tuple(shape[-1] for shape in shapes)

        # Check consistency of shapes across nodes.

        dimensions_from_shapes = tuple(
            set(shape[node_index] for shape in shapes)
            for node_index in range(N)
        )

        for node_index in range(N):
            # Valid state cardinalities along a dimension can be either:
            #  {1, s_i}, s_i != 1  iff node provides input to only some nodes,
            #  {s_i}, s_i != 1     iff node provides input to all nodes.
            valid_cardinalities = (
                {max(dimensions_from_shapes[node_index]), 1},
                {max(dimensions_from_shapes[node_index])}
            )
            if not any(
                    dimensions_from_shapes[node_index] == cardinality
                    for cardinality in valid_cardinalities
            ):
                raise ValueError(
                    "The provided shapes disagree on the number of states of "
                    "node {}.".format(node_index)
                )

        return states_per_node + (N,)

    def validate(self, check_independence=True):
        """Validate this TPM."""
        return self._validate_probabilities() and self._validate_shape()

    def _validate_probabilities(self):
        """Check that the probabilities in a TPM are valid."""
        # An implicit TPM contains valid probabilities if and only if
        # individual node TPMs contain valid probabilities, for every node.

        # Validate that probabilities sum to 1.
        if not self.is_unitary():
            raise ValueError(self._ERROR_MSG_PROBABILITY_SUM)

        # Leverage method in ExplicitTPM to distribute validation of
        # TPM image within [0, 1].
        if all(
                node.tpm._validate_probabilities()
                for node in self._nodes
        ):
            return True

    def is_unitary(self):
        """Whether the TPM satisfies the second axiom of probability theory."""
        return all(
            node.tpm.is_unitary(implicit_tpm=True) for node in self._nodes
        )

    def _validate_shape(self):
        """Validate this TPM's shape.

        The inferred shape of the implicit network TPM must be in
        multidimensional state-by-node form, nonbinary and heterogeneous units
        supported.
        """
        N = len(self.nodes)
        if N + 1 != self.ndim:
            raise ValueError(
                "Invalid TPM shape: {} nodes were provided, but their shapes"
                "suggest a {}-node network.".format(N, self.ndim - 1)
            )

        return True

    def to_multidimensional_state_by_node(self):
        """Return the current TPM re-represented in multidimensional
        state-by-node form.

        See the PyPhi documentation on :ref:`tpm-conventions` for more
        information.

        Returns:
            np.ndarray: The TPM in multidimensional state-by-node format.
        """
        return reconstitute_tpm(self)

    # TODO(tpm) accept node labels and state labels in the map.
    def condition_tpm(self, condition: Mapping[int, int]):
        """Return a TPM conditioned on the given fixed node indices, whose
        states are fixed according to the given state-tuple.

        The dimensions of the new TPM that correspond to the fixed nodes are
        collapsed onto their state, making those dimensions singletons suitable
        for broadcasting. The number of dimensions of the conditioned TPM will
        be the same as the unconditioned TPM.

        Args:
            condition (dict[int, int]): A mapping from node indices to the state
                to condition on for that node.

        Returns:
            TPM: A conditioned TPM with the same number of dimensions, with
            singleton dimensions for nodes in a fixed state.
        """
        # Wrapping index elements in a list is the xarray equivalent
        # of inserting a numpy.newaxis, which preserves the singleton even
        # after selection of a single state.
        conditioning_indices = {
            i: (state_i if isinstance(state_i, list) else [state_i])
            for i, state_i in condition.items()
        }

        return self.__getitem__(conditioning_indices, preserve_singletons=True)

    def marginalize_out(self, node_indices):
        """Marginalize out nodes from this TPM.

        Args:
            node_indices (list[int]): The indices of nodes to be marginalized out.

        Returns:
            ImplicitTPM: A TPM with the same number of dimensions, with the nodes
            marginalized out.
        """
        # Leverage ExplicitTPM.marginalize_out() to distribute operation to
        # individual nodes, then assemble into a new ImplicitTPM.
        return type(self)(
            tuple(
                Node(
                    node.tpm.marginalize_out(node_indices),
                    node.dataarray.attrs["cm"],
                    node.dataarray.attrs["network_state_space"],
                    node.index,
                    node_labels=node.dataarray.attrs["node_labels"],
                ).pyphi
                for node in self.nodes
            )
        )

    def is_state_by_state(self):
        """Return ``True`` if ``tpm`` is in state-by-state form, otherwise
        ``False``.
        """
        return False

    def remove_singleton_dimensions(self):
        """Remove singleton dimensions from the TPM.

        Singleton dimensions are created by conditioning on a set of elements.
        This removes those elements from the TPM, leaving a TPM that only
        describes the non-conditioned elements.

        Note that indices used in the original TPM must be reindexed for the
        smaller TPM.
        """
        # Don't squeeze out the final dimension (which contains the probability)
        # for networks with one element.
        if self.ndim <= 2:
            return self

        # Find the set of singleton dimensions for this TPM.
        shape = self._reconstituted_shape
        singletons = set(np.where(np.array(shape) == 1)[0])

        # Squeeze out singleton dimensions and return a new TPM with
        # the surviving nodes.
        return type(self)(
            tuple(node for node in self.squeeze().nodes)
        )

    def subtpm(self, fixed_nodes, state):
        """Return the TPM for a subset of nodes, conditioned on other nodes.

        Arguments:
            fixed_nodes (tuple[int]): The nodes to select.
            state (tuple[int]): The state of the fixed nodes.

        Returns:
            ExplicitTPM: The TPM of just the subsystem of the free nodes.

        Examples:
            >>> from pyphi import examples
            >>> # Get the TPM for nodes only 1 and 2, conditioned on node 0 = OFF
            >>> reconstitute_tpm(examples.grid3_network().tpm.subtpm((0,), (0,)))
            ExplicitTPM(
            [[[[0.02931223 0.04742587]
               [0.07585818 0.88079708]]
            <BLANKLINE>
              [[0.81757448 0.11920292]
               [0.92414182 0.95257413]]]]
            )
        """
        conditioned, free_nodes = self._subtpm(fixed_nodes, state)
        return type(self)(
            tuple(node for node in conditioned.nodes if node.index in free_nodes)
        )

    def equals(self, o: object):
        """Return whether this TPM equals the other object.

        Two TPMs are equal if they are instances of the same class
        and their tuple of node TPMs are equal.
        """
        return isinstance(o, type(self)) and self.nodes == o.nodes

    def array_equal(self, o: object):
        return self.equals(o)

    def squeeze(self, axis=None):
        """Wrapper around numpy.squeeze."""
        # If axis is None, all axis should be considered.
        if axis is None:
            axis = set(range(len(self)))
        else:
            axis = set(axis) if isinstance(axis, Iterable) else set([axis])

        # Subtract non-singleton dimensions from `axis`, including fake
        # singletons (dimensions that are singletons only for a proper subset of
        # the nodes), since those should not be squeezed, not even within
        # individual node TPMs.
        shape = self._reconstituted_shape
        nonsingletons = tuple(np.where(np.array(shape) > 1)[0])
        axis = tuple(axis - set(nonsingletons))

        # From now on, we will only care about the first n-1 dimensions (parents).
        if shape[-1] > 1:
            nonsingletons = nonsingletons[:-1]

        # Recompute connectivity matrix and subset of node labels.
        # TODO(tpm) deduplicate commonalities with macro.MacroSubsystem._squeeze.
        some_node = self.nodes[0]

        new_cm = subadjacency(some_node.dataarray.attrs["cm"], nonsingletons)

        new_node_indices = iter(range(len(nonsingletons)))
        new_node_labels = tuple(some_node._node_labels[n] for n in nonsingletons)

        state_space = some_node.dataarray.attrs["network_state_space"]
        new_state_space = {n: state_space[n] for n in new_node_labels}

        # Leverage ExplicitTPM.squeeze to distribute squeezing to every node.
        return type(self)(
            tuple(
                Node(
                    node.tpm.squeeze(axis=axis),
                    new_cm,
                    new_state_space,
                    next(new_node_indices),
                    new_node_labels,
                ).pyphi
                for node in self.nodes if node.index in nonsingletons
            )
        )

    def __getitem__(self, index, **kwargs):
        if isinstance(index, (int, slice, type(...), tuple)):
            return type(self)(
                tuple(
                    node.dataarray[node.project_index(index, **kwargs)].pyphi
                    for node in self.nodes
                )
            )
        if isinstance(index, dict):
            return type(self)(
                tuple(
                    node.dataarray.loc[node.project_index(index, **kwargs)].pyphi
                    for node in self.nodes
                )
            )
        raise TypeError(f"Invalid index {index} of type {type(index)}.")

    def __len__(self):
        """int: The number of nodes in the TPM."""
        return len(self._nodes)

    def __str__(self):
        return self.__repr__()

    def __repr__(self):
        return "ImplicitTPM({})".format(self.nodes)

    def __hash__(self):
        return hash(tuple(hash(node) for node in self.nodes))



def reconstitute_tpm(subsystem):
    """Reconstitute the ExplicitTPM of a subsystem using individual node TPMs."""
    # The last axis of the node TPMs correponds to ON or OFF probabilities
    # (used in the conditioning step when calculating the repertoires); we want
    # ON probabilities.

    # TODO nonbinary nodes
    node_tpms = [np.asarray(node.tpm)[..., 1] for node in subsystem.nodes]

    external_indices = ()
    if hasattr(subsystem, "external_indices"):
        external_indices = subsystem.external_indices

    # Remove the singleton dimensions corresponding to external nodes
    node_tpms = [tpm.squeeze(axis=external_indices) for tpm in node_tpms]
    # We add a new singleton axis at the end so that we can use
    # pyphi.tpm.expand_tpm, which expects a state-by-node TPM (where the last
    # axis corresponds to nodes.)
    node_tpms = [np.expand_dims(tpm, -1) for tpm in node_tpms]
    # Now we expand the node TPMs to the full state space, so we can combine
    # them all (this uses the maximum entropy distribution).
    shapes = tuple(tpm.shape[:-1] for tpm in node_tpms)
    network_shape = tuple(max(dim) for dim in zip(*shapes))
    node_tpms = [
        tpm * np.ones(network_shape + (1,)) for tpm in node_tpms
    ]
    # We concatenate the node TPMs along a new axis to get a multidimensional
    # state-by-node TPM (where the last axis corresponds to nodes).
    return ExplicitTPM(np.concatenate(node_tpms, axis=-1))


# TODO(tpm) remove pending ArrayLike refactor
def _new_attribute(
<<<<<<< HEAD
    name: str,
    closures: Set[str],
    tpm: np.ndarray,
    cls=ExplicitTPM
=======
    name: str, closures: Set[str], tpm: ExplicitTPM.__wraps__, cls=ExplicitTPM
>>>>>>> f8572c75
) -> object:
    """Helper function to return adequate proxy attributes for TPM arrays.

    Args:
        name (str): The name of the attribute to  proxy.
        closures (set[str]): Attribute names which should return a PyPhi TPM.
        tpm (np.ndarray): The array to introspect for attributes.
        cls (type): The TPM type that the proxied attribute should return.

    Returns:
        object: A proxy to the underlying array's attribute, whether unmodified
            or decorated with casting to `cls`.
    """
    attribute = getattr(tpm, name)

    if name not in closures:
        return attribute

    def overriding_attribute(*args, **kwargs):
        # If second operand is a custom TPM object, access its array.
        if args and isinstance(args[0], cls):
            args = list(args)
            args[0] = args[0]._tpm
            args = tuple(args)

        # Evaluate n-ary operator with self and rest of operands.
        result = attribute(*args, **kwargs)

        # Test type of result and cast (or not) accordingly.

        # Array.
        if isinstance(result, np.ndarray):
            return cls(result)

        # Multivalued "functions" returning a tuple (__divmod__()).
        if isinstance(result, tuple):
            return (cls(r) for r in result)

        # Scalars (e.g. sum(), max()), etc.
        return result

    try:
        # TODO search and replace return type.
        overriding_attribute.__doc__ = attribute.__doc__
    except AttributeError:
        pass

    return overriding_attribute


def probability_of_current_state(sbn_tpm, current_state):
    """Return the probability of the current state as a distribution over previous states.

    Arguments:
        sbn_tpm (ExplicitTPM): State-by-node TPM.
        current_state (tuple[int]): The current state.
    """
    state_probabilities = np.empty(sbn_tpm.shape)
    if not len(current_state) == sbn_tpm.shape[-1]:
        raise ValueError(
            f"current_state must have length {sbn_tpm.shape[-1]}"
            f"for state-by-node TPM of shape {sbn_tpm.shape}"
        )
    for i in range(sbn_tpm.shape[-1]):
        # TODO extend to nonbinary nodes
        state_probabilities[..., i] = (
            sbn_tpm[..., i] if current_state[i] else (1 - sbn_tpm[..., i])
        )
    return state_probabilities.prod(axis=-1, keepdims=True)


def backward_tpm(
    forward_tpm: ExplicitTPM,
    current_state: tuple[int],
    system_indices: Iterable[int],
    remove_background: bool = False,
) -> ExplicitTPM:
    """Compute the backward TPM for a given network state."""
    all_indices = tuple(range(forward_tpm.number_of_units))
    system_indices = tuple(sorted(system_indices))
    background_indices = tuple(sorted(set(all_indices) - set(system_indices)))
    if not set(system_indices).issubset(set(all_indices)):
        raise ValueError(
            "system_indices must be a subset of `range(forward_tpm.number_of_units))`"
        )

    # p(u_t | s_{t–1}, w_{t–1})
    pr_current_state = probability_of_current_state(forward_tpm, current_state)
    # Σ_{s_{t–1}}  p(u_t | s_{t–1}, w_{t–1})
    pr_current_state_given_only_background = pr_current_state.sum(
        axis=tuple(system_indices), keepdims=True
    )
    # Σ_{u'_{t–1}} p(u_t | u'_{t–1})
    normalization = np.sum(pr_current_state)
    #                                              Σ_{s_{t–1}} p(u_t | s_{t–1}, w_{t–1})
    # Σ_{w_{t–1}}   p(s_{i,t} | s_{t–1}, w_{t–1}) ———————————————————————————————————————
    #                                                 Σ_{u'_{t–1}} p(u_t | u'_{t–1})
    backward_tpm = (
        forward_tpm * pr_current_state_given_only_background / normalization
    ).sum(axis=background_indices, keepdims=True)
    if remove_background:
        # Remove background units from last dimension of the state-by-node TPM
        backward_tpm = backward_tpm[..., list(system_indices)]
    return ExplicitTPM(backward_tpm)<|MERGE_RESOLUTION|>--- conflicted
+++ resolved
@@ -8,21 +8,13 @@
 
 import math
 from itertools import chain
-<<<<<<< HEAD
 from typing import Iterable, Mapping, Optional, Set, Tuple
 
 import numpy as np
 
-from . import config, convert, distribution, data_structures, exceptions
+from . import convert, distribution, data_structures, exceptions
 from .connectivity import subadjacency
-=======
-from typing import Mapping, Set, Iterable
-
-import numpy as np
-
-from . import convert, data_structures, exceptions
 from .conf import config
->>>>>>> f8572c75
 from .constants import OFF, ON
 from .data_structures import FrozenMap
 from .node import node as Node
@@ -35,74 +27,7 @@
         "Invalid TPM: probabilities must be in the interval [0, 1]."
     )
 
-<<<<<<< HEAD
     _ERROR_MSG_PROBABILITY_SUM = "Invalid TPM: probabilities must sum to 1."
-=======
-    def __init__(cls, type_name, bases, dct):
-        # Casting semantics: values belonging to our custom TPM class should
-        # remain closed under the following methods:
-        __closures__ = frozenset(
-            {
-                # 1-ary
-                "__abs__",
-                "__copy__",
-                "__invert__",
-                "__neg__",
-                "__pos__",
-                # 2-ary
-                "__add__",
-                "__iadd__",
-                "__radd__",
-                "__sub__",
-                "__isub__",
-                "__rsub__",
-                "__mul__",
-                "__imul__",
-                "__rmul__",
-                "__matmul__",
-                "__imatmul__",
-                "__rmatmul__",
-                "__truediv__",
-                "__itruediv__",
-                "__rtruediv__",
-                "__floordiv__",
-                "__ifloordiv__",
-                "__rfloordiv__",
-                "__mod__",
-                "__imod__",
-                "__rmod__",
-                "__and__",
-                "__iand__",
-                "__rand__",
-                "__lshift__",
-                "__ilshift__",
-                "__irshift__",
-                "__rlshift__",
-                "__rrshift__",
-                "__rshift__",
-                "__ior__",
-                "__or__",
-                "__ror__",
-                "__xor__",
-                "__ixor__",
-                "__rxor__",
-                "__eq__",
-                "__ne__",
-                "__ge__",
-                "__gt__",
-                "__lt__",
-                "__le__",
-                "__deepcopy__",
-                # 3-ary
-                "__pow__",
-                "__ipow__",
-                "__rpow__",
-                # 2-ary, 2-valued
-                "__divmod__",
-                "__rdivmod__",
-            }
-        )
->>>>>>> f8572c75
 
     def validate(self, check_independence=True):
         raise NotImplementedError
@@ -128,15 +53,19 @@
     def remove_singleton_dimensions(self):
         raise NotImplementedError
 
+    def expand_tpm(self):
+        raise NotImplementedError
+
+    def subtpm(fixed_nodes, state):
+        raise NotImplementedError
+
     def _subtpm(self, fixed_nodes, state):
+        """Helper method shared by subtpm()."""
         N = self.shape[-1]
         free_nodes = sorted(set(range(N)) - set(fixed_nodes))
         condition = FrozenMap(zip(fixed_nodes, state))
-        conditioned = self.condition_tpm(condition)
-        return conditioned, free_nodes
-
-    def expand_tpm(self):
-        raise NotImplementedError
+        conditioned_tpm = self.condition_tpm(condition)
+        return conditioned_tpm, free_nodes
 
     def infer_edge(self, a, b, contexts):
         """Infer the presence or absence of an edge from node A to node B.
@@ -331,22 +260,12 @@
     def _validate_probabilities(self):
         """Check that the probabilities in a TPM are valid."""
         if (self._tpm < 0.0).any() or (self._tpm > 1.0).any():
-<<<<<<< HEAD
             raise ValueError(self._ERROR_MSG_PROBABILITY_IMAGE)
 
         # Validate that probabilities sum to 1.
         if not self.is_unitary():
             raise ValueError(self._ERROR_MSG_PROBABILITY_SUM)
 
-=======
-            raise ValueError(
-                "Invalid TPM: probabilities must be in the interval [0, 1]."
-            )
-        if self.is_state_by_state() and not np.all(
-            np.isclose(np.sum(self._tpm, axis=1), 1.0, atol=1e-15)
-        ):
-            raise ValueError("Invalid TPM: probabilities must sum to 1.")
->>>>>>> f8572c75
         return True
 
     def is_unitary(self, implicit_tpm=False):
@@ -554,15 +473,8 @@
                [0.92414182 0.95257413]]]]
             )
         """
-<<<<<<< HEAD
-        conditioned, free_nodes = self._subtpm(fixed_nodes, state)
-=======
-        free_nodes = sorted(set(range(self.number_of_units)) - set(fixed_nodes))
-        condition = FrozenMap(zip(fixed_nodes, state))
-        conditioned = self.condition_tpm(condition)
-        # TODO test indicing behavior on xr.DataArray
->>>>>>> f8572c75
-        return conditioned[..., free_nodes]
+        conditioned_tpm, free_nodes = self._subtpm(fixed_nodes, state)
+        return conditioned_tpm[..., free_nodes]
 
     def expand_tpm(self):
         """Broadcast a state-by-node TPM so that singleton dimensions are expanded
@@ -869,9 +781,12 @@
                [0.92414182 0.95257413]]]]
             )
         """
-        conditioned, free_nodes = self._subtpm(fixed_nodes, state)
+        conditioned_tpm, free_nodes = self._subtpm(fixed_nodes, state)
         return type(self)(
-            tuple(node for node in conditioned.nodes if node.index in free_nodes)
+            tuple(
+                node for node in conditioned_tpm.nodes
+                if node.index in free_nodes
+            )
         )
 
     def equals(self, o: object):
@@ -996,14 +911,10 @@
 
 # TODO(tpm) remove pending ArrayLike refactor
 def _new_attribute(
-<<<<<<< HEAD
     name: str,
     closures: Set[str],
     tpm: np.ndarray,
     cls=ExplicitTPM
-=======
-    name: str, closures: Set[str], tpm: ExplicitTPM.__wraps__, cls=ExplicitTPM
->>>>>>> f8572c75
 ) -> object:
     """Helper function to return adequate proxy attributes for TPM arrays.
 
