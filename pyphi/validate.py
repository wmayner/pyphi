# validate.py

"""
Methods for validating arguments.
"""

from  warnings import warn

import numpy as np

from . import exceptions
from .conf import config
from .direction import Direction
<<<<<<< HEAD
from .tpm import ImplicitTPM, reconstitute_tpm
from .models.mechanism import MaximallyIrreducibleCauseOrEffect
=======
>>>>>>> f8572c75

# pylint: disable=redefined-outer-name


# TODO(4.0) move to `Direction`
def directions(directions, **kwargs):
    return all(direction(d, **kwargs) for d in directions)


def direction(direction, allow_bi=False):
    """Validate that the given direction is one of the allowed constants.

    If ``allow_bi`` is ``True`` then ``Direction.BIDIRECTIONAL`` is
    acceptable.
    """
    valid = set(Direction.both())
    if allow_bi:
        valid.add(Direction.BIDIRECTIONAL)

    if direction not in valid:
        raise ValueError(
            f"`direction` must be one of `Direction.{valid}`; "
            f"got {type(direction)} `{direction}`"
        )

    return True


def node_labels(node_labels, node_indices):
    """Validate that there is a label for each node."""
    if len(node_labels) != len(node_indices):
        raise ValueError(
            "Labels {0} must label every node {1}.".format(node_labels, node_indices)
        )

    if len(node_labels) != len(set(node_labels)):
        raise ValueError("Labels {0} must be unique.".format(node_labels))


def network(n):
    """Validate a |Network|.

    Checks the TPM and connectivity matrix.
    """
    n.tpm.validate()
    connectivity_matrix(n.cm)
    shapes(n.tpm.shapes, n.cm)
    if n.cm.shape[0] != n.size:
        raise ValueError(
            "Connectivity matrix must be NxN, where N is the "
            "number of nodes in the network."
        )
    return True


def connectivity_matrix(cm):
    """Validate the given connectivity matrix."""
    # Special case for empty matrices.
    if cm.size == 0:
        return True
    if cm.ndim != 2:
        raise ValueError("Connectivity matrix must be 2-dimensional.")
    if cm.shape[0] != cm.shape[1]:
        raise ValueError("Connectivity matrix must be square.")
    if not np.all(np.logical_or(cm == 1, cm == 0)):
        raise ValueError("Connectivity matrix must contain only binary " "values.")
    return True


def shapes(shapes, cm):
    """Validate consistency between node TPM shapes and a user-provided cm."""
    for i, shape in enumerate(shapes):
        for j, con in enumerate(cm[..., i]):
            if (con == 0 and shape[j] != 1) or (con != 0 and shape[j] == 1):
                raise ValueError(
                    "Node TPM {} of shape {} does not match the connectivity "
                    "matrix.".format(i, shape)
                )
    return True


def is_network(network):
    """Validate that the argument is a |Network|."""
    from . import Network

    if not isinstance(network, Network):
        raise ValueError(
            "Input must be a Network (perhaps you passed a Subsystem instead?"
        )


def state_length(state, size):
    """Check that the state is the given size."""
    if len(state) != size:
        raise ValueError(
            "Invalid state: there must be one entry per "
            "node in the network; this state has {} entries, but "
            "there are {} nodes.".format(len(state), size)
        )
    return True


def state_reachable(subsystem):
    """Return whether a state can be reached according to the network's TPM."""
    # TODO(tpm) Change consumers of this function, so that only ImplicitTPMs
    # are passed.
    tpm = (
        reconstitute_tpm(subsystem.tpm) if isinstance(subsystem.tpm, ImplicitTPM)
        else subsystem.tpm
    )
    # If there is a row `r` in the TPM such that all entries of `r - state` are
    # between -1 and 1, then the given state has a nonzero probability of being
    # reached from some state.
    # First we take the submatrix of the conditioned TPM that corresponds to
    # the nodes that are actually in the subsystem...
    tpm = tpm[..., subsystem.node_indices]
    # Make sure the state is translated in terms of integer indices.
    # TODO(tpm) Simplify conversion with a state_space class?
    state_space = [
        node.state_space for node in subsystem.nodes
        if node.index in subsystem.node_indices
    ]
    state = np.array([
        state_space[node].index(state)
        for node, state in enumerate(subsystem.proper_state)
    ])
    # Then we do the subtraction and test.
    test = tpm - state
    if not np.any(np.logical_and(-1 < test, test < 1).all(-1)):
        raise exceptions.StateUnreachableError(subsystem.state)


def cut(cut, node_indices):
    """Check that the cut is for only the given nodes."""
    if set(cut.indices) != set(node_indices):
        raise ValueError(
            "{} nodes are not equal to subsystem nodes " "{}".format(cut, node_indices)
        )


def subsystem(s):
    """Validate a |Subsystem|.

    Checks its state and cut.
    """
    # cut(s.cut, s.cut_indices)
    if config.VALIDATE_SUBSYSTEM_STATES:
        # TODO(tpm) Reimplement in a way that never reconstitutes the full TPM.
        # state_reachable(s)
        warn("Validation of state reachability didn't take place.")
    return True


def time_scale(time_scale):
    """Validate a macro temporal time scale."""
    if time_scale <= 0 or isinstance(time_scale, float):
        raise ValueError("time scale must be a positive integer")


def partition(partition):
    """Validate a partition - used by blackboxes and coarse grains."""
    nodes = set()
    for part in partition:
        for node in part:
            if node in nodes:
                raise ValueError(
                    "Micro-element {} may not be partitioned into multiple "
                    "macro-elements".format(node)
                )
            nodes.add(node)


def coarse_grain(coarse_grain):
    """Validate a macro coarse-graining."""
    partition(coarse_grain.partition)

    if len(coarse_grain.partition) != len(coarse_grain.grouping):
        raise ValueError("output and state groupings must be the same size")

    for part, group in zip(coarse_grain.partition, coarse_grain.grouping):
        if set(range(len(part) + 1)) != set(group[0] + group[1]):
            # Check that all elements in the partition are in one of the two
            # state groupings
            raise ValueError(
                "elements in output grouping {0} do not match "
                "elements in state grouping {1}".format(part, group)
            )


def blackbox(blackbox):
    """Validate a macro blackboxing."""
    if tuple(sorted(blackbox.output_indices)) != blackbox.output_indices:
        raise ValueError(
            "Output indices {} must be ordered".format(blackbox.output_indices)
        )

    partition(blackbox.partition)

    for part in blackbox.partition:
        if not set(part) & set(blackbox.output_indices):
            raise ValueError(
                "Every blackbox must have an output - {} does not".format(part)
            )


def blackbox_and_coarse_grain(blackbox, coarse_grain):
    """Validate that a coarse-graining properly combines the outputs of a
    blackboxing.
    """
    if blackbox is None:
        return

    for box in blackbox.partition:
        # Outputs of the box
        outputs = set(box) & set(blackbox.output_indices)

        if coarse_grain is None and len(outputs) > 1:
            raise ValueError(
                "A blackboxing with multiple outputs per box must be " "coarse-grained."
            )

        if coarse_grain and not any(
            outputs.issubset(part) for part in coarse_grain.partition
        ):
            raise ValueError(
                "Multiple outputs from a blackbox must be partitioned into "
                "the same macro-element of the coarse-graining"
            )


def relata(relata):
    """Validate a set of relata."""
    if not relata:
        raise ValueError("relata cannot be empty")<|MERGE_RESOLUTION|>--- conflicted
+++ resolved
@@ -11,11 +11,8 @@
 from . import exceptions
 from .conf import config
 from .direction import Direction
-<<<<<<< HEAD
 from .tpm import ImplicitTPM, reconstitute_tpm
-from .models.mechanism import MaximallyIrreducibleCauseOrEffect
-=======
->>>>>>> f8572c75
+
 
 # pylint: disable=redefined-outer-name
 
