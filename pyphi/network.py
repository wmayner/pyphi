#!/usr/bin/env python3
# -*- coding: utf-8 -*-
# network.py

"""
Represents the network of interest. This is the primary object of PyPhi and the
context of all |small_phi| and |big_phi| computation.
"""

from typing import Iterable
import numpy as np

from . import cache, connectivity, jsonify, utils, validate
from .labels import NodeLabels
from .node import generate_nodes, node
from .tpm import ExplicitTPM, ImplicitTPM
from .state_space import build_state_space


class Network:
    """A network of nodes.

    Represents the network under analysis and holds auxilary data about it.

    Args:
        tpm (np.ndarray): The transition probability matrix of the network.
            See :func:`pyphi.tpm.ExplicitTPM`.

    Keyword Args:
        cm (np.ndarray): A square binary adjacency matrix indicating the
            connections between nodes in the network. ``cm[i][j] == 1`` means
            that node |i| is connected to node |j| (see :ref:`cm-conventions`).
            **If no connectivity matrix is given, PyPhi assumes that every node
            is connected to every node (including itself)**.
        node_labels (tuple[str] or |NodeLabels|): Human-readable labels for
            each node in the network.
        state_space (Optional[tuple[tuple[Union[int, str]]]]):
            Labels for the state space of each node in the network. If ``None``,
            states will be automatically labeled using a zero-based integer
            index per node.
    """

    # TODO make tpm also optional when implementing logical network definition
    def __init__(
            self,
            tpm,
            cm=None,
            node_labels=None,
            state_space=None,
            purview_cache=None
    ):
        self._cm, self._cm_hash = self._build_cm(cm, tpm)
        self._node_indices = tuple(range(self.size))
        self._node_labels = NodeLabels(node_labels, self._node_indices)

        # Initialize _tpm according to argument type.

        if isinstance(tpm, (np.ndarray, ExplicitTPM)):
            # Validate tpm even if an ExplicitTPM was provided. ExplicitTPM
            # accepts instantiation from either another object of its class or
            # np.ndarray, so the following achieves validation in general (and
            # converstion to multidimensional form, as a side effect).
            tpm = ExplicitTPM(tpm, validate=True)

            self._state_space, _ = build_state_space(
                self._node_labels,
                tpm.shape[:-1],
                state_space
            )

            self._tpm = ImplicitTPM(
                generate_nodes(
                    tpm,
                    self._cm,
                    self._state_space,
                    self._node_indices,
                    node_labels=self._node_labels
                )
            )

        elif isinstance(tpm, Iterable):
            invalid = [
                i for i in tpm if not isinstance(i, (np.ndarray, ExplicitTPM))
            ]

            if invalid:
                raise TypeError("Invalid set of nodes containing {}.".format(
                    ', '.join(str(i) for i in invalid)
                ))

            tpm = tuple(
                ExplicitTPM(node_tpm, validate=False) for node_tpm in tpm
            )

            shapes = [node.shape for node in tpm]
<<<<<<< HEAD
            
            if not all(len(shape) == len(shapes[0]) for shape in shapes):
                raise ValueError("Provided set of nodes contains varying number of dimensions.")
            
            for i, shape in enumerate(shapes):
                for j, val in enumerate(self.cm[i]):
                    if (val == 0 and shape[j] != 1) or (val != 0 and shape[j] == 1):
                        raise ValueError(f"Node shape {shape[j]} does not correspond to connectivity matrix at index [{i}][{j}].")

            network_tpm_shape = [max(shape[i] for shape in shapes) for i in range(len(shapes[0]))]
                
            self.state_space, _ = build_state_space(
=======
            network_tpm_shape = ImplicitTPM._node_shapes_to_shape(shapes)

            self._state_space, _ = build_state_space(
>>>>>>> d0c4787f
                self._node_labels,
                network_tpm_shape,
                state_space
            )

            self._tpm = ImplicitTPM(
                tuple(
                    node(
                        node_tpm,
                        self._cm,
                        self._state_space,
                        index,
                        node_labels=self._node_labels
                    ).pyphi
                    for index, node_tpm in zip(self._node_indices, tpm)
                )
            )

        elif isinstance(tpm, ImplicitTPM):
            self._tpm = tpm

        # FIXME(TPM) initialization from JSON
        elif isinstance(tpm, dict):
            # From JSON.
            self._tpm = ImplicitTPM(tpm["_tpm"])

        else:
            raise TypeError(f"Invalid TPM of type {type(tpm)}.")

        self.purview_cache = purview_cache or cache.PurviewCache()

        # validate.network(self)

    @property
    def tpm(self):
        """pyphi.tpm.ExplicitTPM: The TPM object which contains this
        network's transition probability matrix, in multidimensional
        form.
        """
        return self._tpm

    @property
    def cm(self):
        """np.ndarray: The network's connectivity matrix.

        A square binary adjacency matrix indicating the connections between
        nodes in the network.
        """
        return self._cm

    def _build_cm(self, cm, tpm):
        """Convert the passed CM to the proper format, or construct the
        unitary CM if none was provided.
        """
        if cm is None:
            try:
                size = tpm.shape[-1]
            except AttributeError:
                size = len(tpm)

            # Assume all are connected.
            cm = np.ones((size, size))
        else:
            cm = np.array(cm)

        utils.np_immutable(cm)

        return (cm, utils.np_hash(cm))

    @property
    def connectivity_matrix(self):
        """np.ndarray: Alias for ``cm``."""
        return self._cm

    @property
    def causally_significant_nodes(self):
        """See :func:`pyphi.connectivity.causally_significant_nodes`."""
        return connectivity.causally_significant_nodes(self.cm)

    @property
    def size(self):
        """int: The number of nodes in the network."""
        return len(self)

    @property
    def state_space(self):
        """tuple[tuple[Union[int, str]]]: Labels for the state space of each node.
        """
        return self._state_space

    @property
    def num_states(self):
        """int: The number of possible states of the network."""
        return np.prod(
            [len(node_states) for node_states in self._state_space]
        )

    @property
    def node_indices(self):
        """tuple[int]: The indices of nodes in the network.

        This is equivalent to ``tuple(range(network.size))``.
        """
        return self._node_indices

    @property
    def node_labels(self):
        """tuple[str]: The labels of nodes in the network."""
        return self._node_labels

    # TODO: this should really be a Subsystem method, but we're
    # interested in caching at the Network-level...
    @cache.method("purview_cache")
    def potential_purviews(self, direction, mechanism):
        """All purviews which are not clearly reducible for mechanism.

        Args:
            direction (Direction): |CAUSE| or |EFFECT|.
            mechanism (tuple[int]): The mechanism which all purviews are
                checked for reducibility over.

        Returns:
            list[tuple[int]]: All purviews which are irreducible over
            ``mechanism``.
        """
        all_purviews = utils.powerset(self._node_indices)
        return irreducible_purviews(self.cm, direction, mechanism, all_purviews)

    def __len__(self):
        """int: The number of nodes in the network."""
        return self._cm.shape[0]

    def __repr__(self):
        # TODO implement a cleaner repr, similar to analyses objects,
        # distinctions, etc.
        return "Network({}, cm={})".format(self.tpm, self.cm)

    def __str__(self):
        return self.__repr__()

    def __eq__(self, other):
        """Return whether this network equals the other object.

        Networks are equal if they have the same TPM and CM.
        """
        return (
            isinstance(other, Network)
            and self.tpm.equals(other.tpm)
            and np.array_equal(self.cm, other.cm)
        )

    def __ne__(self, other):
        return not self.__eq__(other)

    # TODO(tpm): Immutability in xarray.
    def __hash__(self):
        return hash((hash(self.tpm), self._cm_hash))

    def to_json(self):
        """Return a JSON-serializable representation."""
        return {
            "tpm": self.tpm,
            "cm": self.cm,
            "size": self.size,
            "node_labels": self.node_labels,
            "state_space": self.state_space,
        }

    @classmethod
    def from_json(cls, json_dict):
        """Return a |Network| object from a JSON dictionary representation."""
        del json_dict["size"]
        return Network(**json_dict)


def irreducible_purviews(cm, direction, mechanism, purviews):
    """Return all purviews which are irreducible for the mechanism.

    Args:
        cm (np.ndarray): An |N x N| connectivity matrix.
        direction (Direction): |CAUSE| or |EFFECT|.
        purviews (list[tuple[int]]): The purviews to check.
        mechanism (tuple[int]): The mechanism in question.

    Returns:
        list[tuple[int]]: All purviews in ``purviews`` which are not reducible
        over ``mechanism``.

    Raises:
        ValueError: If ``direction`` is invalid.
    """

    def reducible(purview):
        """Return ``True`` if purview is trivially reducible."""
        _from, to = direction.order(mechanism, purview)
        return connectivity.block_reducible(cm, _from, to)

    return [purview for purview in purviews if not reducible(purview)]


def from_json(filename):
    """Convert a JSON network to a PyPhi network.

    Args:
        filename (str): A path to a JSON file representing a network.

    Returns:
       Network: The corresponding PyPhi network object.
    """
    with open(filename) as f:
        return jsonify.load(f)<|MERGE_RESOLUTION|>--- conflicted
+++ resolved
@@ -93,7 +93,6 @@
             )
 
             shapes = [node.shape for node in tpm]
-<<<<<<< HEAD
             
             if not all(len(shape) == len(shapes[0]) for shape in shapes):
                 raise ValueError("Provided set of nodes contains varying number of dimensions.")
@@ -106,11 +105,6 @@
             network_tpm_shape = [max(shape[i] for shape in shapes) for i in range(len(shapes[0]))]
                 
             self.state_space, _ = build_state_space(
-=======
-            network_tpm_shape = ImplicitTPM._node_shapes_to_shape(shapes)
-
-            self._state_space, _ = build_state_space(
->>>>>>> d0c4787f
                 self._node_labels,
                 network_tpm_shape,
                 state_space
