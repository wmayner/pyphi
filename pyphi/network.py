--- conflicted
+++ resolved
@@ -224,13 +224,9 @@
     @property
     def num_states(self):
         """int: The number of possible states of the network."""
-<<<<<<< HEAD
         return np.prod(
             [len(node_states) for node_states in self._state_space]
         )
-=======
-        return 2**self.size
->>>>>>> f8572c75
 
     @property
     def node_indices(self):
