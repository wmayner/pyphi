# -*- coding: utf-8 -*-
# network_generator/unit_functions.py

import numpy as np

from . import utils


def logical_or_function(element, weights, state):
    return utils.input_weight(element, weights, state) >= 1


def logical_and_function(element, weights, state):
    # Convention: i,j means i -> j
    num_inputs = (weights[:, element] > 0).sum()
    return utils.input_weight(element, weights, state) >= num_inputs


def logical_parity_function(element, weights, state):
    return utils.input_weight(element, weights, state) % 2 >= 1


def logical_nor_function(element, weights, state):
    return not (logical_or_function(element, weights, state))


def logical_nand_function(element, weights, state):
    return not (logical_and_function(element, weights, state))


def logical_nparity_function(element, weights, state):
    return not (logical_parity_function(element, weights, state))


<<<<<<< HEAD
def naka_rushton(element, weights, state, exponent=2.0, threshold=1.0):
    x = utils.input_weight(element, weights, state) ** exponent
    return x / (x + threshold)
=======
def boolean_function(element, weights, state, on_inputs=()):
    """Returns the output of a Boolean function.

    Args:
        element (int): The index of the node whose output is being computed.
        weights (np.ndarray): The weight matrix.
        state (np.ndarray): The state of the network.
        function (Callable): A function that takes a list of inputs and returns
            a boolean.

    Returns:
        int: The output of the node.
    """
    if np.any((weights != 1) & (weights != 0)):
        raise NotImplementedError("weights must be 0 or 1")
    if len(set(map(len, on_inputs))) != 1:
        raise ValueError("on_inputs must all be the same length")

    inputs = tuple(utils.inputs(element, weights, state))

    if len(inputs) != len(next(iter(on_inputs), len(inputs))):
        raise ValueError("nonzero input weights and on_input lengths must match")

    return inputs in on_inputs
>>>>>>> 998f059a
<|MERGE_RESOLUTION|>--- conflicted
+++ resolved
@@ -32,23 +32,24 @@
     return not (logical_parity_function(element, weights, state))
 
 
-<<<<<<< HEAD
 def naka_rushton(element, weights, state, exponent=2.0, threshold=1.0):
     x = utils.input_weight(element, weights, state) ** exponent
     return x / (x + threshold)
-=======
+
+
 def boolean_function(element, weights, state, on_inputs=()):
-    """Returns the output of a Boolean function.
+    """An arbitrary boolean function.
 
-    Args:
-        element (int): The index of the node whose output is being computed.
+    Arguments:
+        element (int): The index of the element whose output is being computed.
         weights (np.ndarray): The weight matrix.
         state (np.ndarray): The state of the network.
-        function (Callable): A function that takes a list of inputs and returns
-            a boolean.
+
+    Keyword Arguments:
+        on_inputs (tuple): The input states that return True.
 
     Returns:
-        int: The output of the node.
+        bool: The output of the element.
     """
     if np.any((weights != 1) & (weights != 0)):
         raise NotImplementedError("weights must be 0 or 1")
@@ -60,5 +61,4 @@
     if len(inputs) != len(next(iter(on_inputs), len(inputs))):
         raise ValueError("nonzero input weights and on_input lengths must match")
 
-    return inputs in on_inputs
->>>>>>> 998f059a
+    return inputs in on_inputs