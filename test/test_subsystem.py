--- conflicted
+++ resolved
@@ -6,18 +6,10 @@
 import pytest
 
 import example_networks
-<<<<<<< HEAD
-from pyphi import Network, config, exceptions
-from pyphi.constants import Direction
-from pyphi.models import Bipartition, Cut, Part, Tripartition, KPartition
-from pyphi.subsystem import (Subsystem, mip_bipartitions, wedge_partitions,
-                             all_partitions, purview_disconnection_partitions)
-=======
 from pyphi import Direction, Network, config, exceptions
 from pyphi.models import Bipartition, Cut, KPartition, Part, Tripartition
 from pyphi.subsystem import (Subsystem, all_partitions, mip_bipartitions,
-                             wedge_partitions)
->>>>>>> 94c4ba1b
+                             wedge_partitions, purview_disconnection_partitions)
 
 
 @config.override(VALIDATE_SUBSYSTEM_STATES=True)
